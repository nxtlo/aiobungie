# Changelog
All notable changes to this project will be documented in this file.

The format is based on [Keep a Changelog](https://keepachangelog.com/en/1.0.0/),
and this project adheres to [Semantic Versioning](https://semver.org/spec/v2.0.0.html).All notable changes to this project will be documented in this file.

## [Unreleased](https://github.com/nxtlo/aiobungie/compare/0.2.5b11...HEAD)

### Added
- `__repr__` overloaded for `enums.Enum` which just returns `enums.Enum.__str__`.
- `Profile.collect()` method which fetch and collect all characters at once.
- Implemented `aiobungie.crate.fireteams` objects and its methods.
<<<<<<< HEAD
- `RESTClient._request` method now takes and extra `auth` parameter for requests that requires `OAuth` header.
- The base client now takes an extra `rest_client` parameter for a `RESTClient` instance provided by the user.
This is optional and not required.
- Chinese attributes to `fireteams.FireteamLanguage`
- An API interface/abc and docs to the `factory.Factory` deserialazation factory class.
=======
- `_request` method now takes and extra `auth` parameter for requests that requires `OAuth` header.
- The base client now takes an extra `rest_client` parameter for a `RESTClient` instance provided by the user.
This is optional and not required.
>>>>>>> fd6b07bd

### Changed
- `RESTClient._request` now takes a string or `rest.RequestMethod` enum for the method.
- `RESTClient._request` now takes `yarl.URL` or a string for the path. Both changes affect `RESTClient.static_request.
- Simplify not found raised errors to only raise `error.NotFound` instead of other not found errors.
- Export `enums.Enum` and `enums.IntEnum` to `enums.__all__`.
- `Friend.user` was returning `User` and not `BungieUser`
<<<<<<< HEAD
- `RESTClient` continues on `RuntimeError` errors instead of raising it.
- `traits.RESTful.static_request` now takes auth parameter for OAuth2 methods as well.
=======
>>>>>>> fd6b07bd

### Removed
- Not found errors removed and now only `error.NotFound` is raised instead.
    - `error.PlayerNotFound`
    - `error.UserNotFound`
    - `error.ActivityNotFound`
    - `error.ClanNotFound` 

### Fixed
- Some methods that required OAuth2 was buggy has been fixed.
- The rest client was showing `unclosed client_session` erros and the end of the request.
- `Friend.unique_name` wan't returning the actual unique name.
- `Factory.deserialize_friends` wasn getting the wrong payload names.

## [0.2.5b11](https://github.com/nxtlo/aiobungie/compare/0.2.5b10...0.2.5b11) 2021-10-21

### Fixed
- `fetch_friends` and `fetch_friend_requests` methods were `POST` and fixed to `GET`.

## [0.2.5b10](https://github.com/nxtlo/aiobungie/compare/0.2.5b9...0.2.5b10) 2021-10-20

### Added
- New module `milestones.py` with `Milestone`, `MilestoneItems` objects which implements _(not fully)_ Bungie's Milestones.
- Added Stable Python 3.10 to the CI tests from 3.10-dev.
- A new type hint `IntAnd[EnumSig]` to pass a param as an enum or just an int. Example `aiobungie.Class.WARLOCK` or simply just `2`.
- Let all methods that used to only takes an enum also supports an int.
- Added [_backoff.py](https://github.com/hikari-py/hikari/blob/b6c85c932a1dc2117d2caa669bb7e52f6995273d/hikari/impl/rate_limits.py#L411) for/and Handling ratelimiting and retry after REST errors.
- A new parameter `max_retries` to `RESTClient` and `Client` which lets you choose the max REST requests retries for failuare requests.
- New exception `RateLimitedError` which's raised when being ratelimited.
- Import modules under the `typing.TYPE_CHECKING` for non-runtime modules.
- Implemented methods that requires OAuth2 bearer access tokens
    - `kick_clan_member` can be accessed either via the `Client` which returns the deserialized object or `RESTClient` for the JSON object.
    - `ban_clan_member`, `unban_clan_member` can be accessed from `RESTClient`.
    - `edit_clan`, `edit_clan_options` which edits a clan and can be accessed via `RESTClient`.
    - `equip_item`, `equip_items` in `RESTClient` and `character.Character`
    - `fetch_own_bungie_user` methods which can be accessed via `RESTClient`.
    - `deny_pending_members`, `approve_pending_members`, `add_optional_conversation` methods to `clans.Clan`.
    - `ClanConversation.edit` method to edit the convo settings.
    - Implemeted `friends.Friend` methods flow + `friends.FriendRequestView` object.
    - `transfer_item`, `pull_item` methods.
- `enums.MembershipOption` enum for group member options.
- `errors.InternalServerError` exception.
- `traits.RESTful` REST client protocol for the `RESTClient`.

### Removed
- `player.py` / `.Player` module / object has been removed in-replacement of `user.DestinyUser`.

### Changed
- PRs that used to look like this `patch/...` now should look like this `task/...` instead.
- Bound the rest response signature `ResponseSigT` to `JsonObject` and `JsonArray`
- `Clan.owner` now returns `None` if the owner was not found instead of `UNDEFINED`.
- Separate mock tests from real tests.
- Export `aiobungie/interfaces` and `aiobungie/crates` to `aiobungie/__init__.py`
- Added real client tests to ci workflow.
- Minor changes to nox pipelines.
- Instead of raising `error.AiobungieError` on `5xx` errors. `errors.InternalServerError` is not raised.
- `Profile.warlock`, `Profile.titan` and `Profile.hunter` method names changed to `Profile.fetch_hunter()`
`Profile.fetch_...`.

### Fixed
- Errors now are correctly raised.
- `fetch_membership_from_id` wasn't converting `type` enum parameter to `int`.

## [0.2.5b9](https://github.com/nxtlo/aiobungie/compare/0.2.5b7...0.2.5b8) 2021-10-1

### Added
- Two simple examples for both `RESTClient` and `Client` in `aiobungie/__init__.py` as an introduction examples.
- `__anter__` and `__aexit__` for `RESTClient` for context management and closing the client session correctly.
- `rest._Session()` object which now aquires a new aiohttp.ClientSession() for us with our settings.
- Added a simple rest example under `RESTClient` doc strings.
- Missing docs for `search_users()` method
- Missing assertions from some of the `Client` methods.
- `fetch_linked_profiles()` Method and `profile.LinkedProfile()` implementation for bungie linked profiles.
- `fetch_clan_banners()` Method and `clans.ClanBanner` Implementation for bungie clan banners.
- Added a `__repr__` method to `assets.Image()` which just returns `__str__()`.
- `close()` method for the `RESTClient` which closes the client session correctly
- Added a new class `helpers.AsyncIterator` for `async for ... in ...` support.
- `deserialize_linked_profiles()` method to deserialize linked profiles and returns `profile.LinkedProfile()` object.
- `deserialize_clan_banners()` method to deserialize clan banners and returns `clans.ClanBanner()` object.
- `Ok` class which just raises `StopIteration` exception for `AsyncIterator`.
- Parameters types for `__anter__` and `__aexit__` methods.

### Changed
- Renamed `RESTClient._fetch()` to `RESTClient._request()`.
- Switched to pdoc from pdoc3.
- Stable release for `0.2.5` Extended from `2021-09-30` to `2021-10-05`.
- The rest client now aquires the session using `rest._Session` instead of using `aiohttp.ClientSession` directly.
- Changed what was inside `__all__` in `__init__.py` to let pdoc know whats being included.
- Exporting all objects to `__all__` in `crate/__init__.py/pyi` to let pdoc include all objects.
- Renamed `RESTClient.static_search()` to `static_request()` and also added the request method parameter for the user to select instead of only GET methods.
- New dracula/darkmode style for the docs pages.
- 

### Removed
- `__anter__` and `__aexit__` from the base client.
- `from_path()` method from `Client` which can now be accessed from `Client.rest.static_request(...)`.
- `**kwargs` from `Client` and `RESTClient`.
- `fetch_vendor_sales()` method from `Client`.
- Removed `__all__` from `aiobungie/internal`.
- Removed `__init__.pyi` from `aiobungie/internal`.


### Fixed
- Fixed a bug where `Factory.deserialize_destiny_user()` was returning `displayName` instead of the actual value if the LastSeenDisplayName was not found.
- Fixed a bug where `Factory.deserialize_clan_members()` was raising `KeyError` for members the doesn't have a Bungie membership. It returns `None` intead now.
- Fixed the examples to match the client design.<|MERGE_RESOLUTION|>--- conflicted
+++ resolved
@@ -10,17 +10,15 @@
 - `__repr__` overloaded for `enums.Enum` which just returns `enums.Enum.__str__`.
 - `Profile.collect()` method which fetch and collect all characters at once.
 - Implemented `aiobungie.crate.fireteams` objects and its methods.
-<<<<<<< HEAD
 - `RESTClient._request` method now takes and extra `auth` parameter for requests that requires `OAuth` header.
 - The base client now takes an extra `rest_client` parameter for a `RESTClient` instance provided by the user.
 This is optional and not required.
 - Chinese attributes to `fireteams.FireteamLanguage`
 - An API interface/abc and docs to the `factory.Factory` deserialazation factory class.
-=======
 - `_request` method now takes and extra `auth` parameter for requests that requires `OAuth` header.
 - The base client now takes an extra `rest_client` parameter for a `RESTClient` instance provided by the user.
 This is optional and not required.
->>>>>>> fd6b07bd
+
 
 ### Changed
 - `RESTClient._request` now takes a string or `rest.RequestMethod` enum for the method.
@@ -28,11 +26,8 @@
 - Simplify not found raised errors to only raise `error.NotFound` instead of other not found errors.
 - Export `enums.Enum` and `enums.IntEnum` to `enums.__all__`.
 - `Friend.user` was returning `User` and not `BungieUser`
-<<<<<<< HEAD
 - `RESTClient` continues on `RuntimeError` errors instead of raising it.
 - `traits.RESTful.static_request` now takes auth parameter for OAuth2 methods as well.
-=======
->>>>>>> fd6b07bd
 
 ### Removed
 - Not found errors removed and now only `error.NotFound` is raised instead.
