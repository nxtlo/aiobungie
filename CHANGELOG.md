# Changelog
All notable changes to this project will be documented in this file.

The format is based on [Keep a Changelog](https://keepachangelog.com/en/1.0.0/),
and this project adheres to [Semantic Versioning](https://semver.org/spec/v2.0.0.html).All notable changes to this project will be documented in this file.

## [Unreleased](https://github.com/nxtlo/aiobungie/compare/0.2.5...HEAD)

## Added
<<<<<<< HEAD
- `RESTClient` now takes an extra parameter `enable_debugging`, If set to `True` then
it will debug responses and log them.
- `RESTClient.enable_debugging` method which does the same thing as above.
- A better looking headers logging.
- A unique trace logging level `rest.REST_DEBUG` which will be used as the main logging level
for REST debugging.

## Removed

## Changed
=======
- Implemented The Witch Queen API update changes
    * `OFFSNSIVE` Game field to enum `GameMode`.
    * `CRAFTABLES` enum field to `ComponentType`.
    * New `CraftablesComponent` which's returned when fetching a profile with the craftables component,
    This is accessed by `Component.character_craftables`.
    * Added `entity.ObjectiveUIStyle` enum.
    * `ui_label` and `ui_style` fields to `ObjectiveEntity`.
    * `LEVEL_AND_REWARD` field to `ValueUIStyle` enum.
    * `CraftableItem` and `CraftableSocket` and `CraftableSocketPlug` objects.

- `InventoryEntity.tier_type` now returns `TierType` instead of `int`.
- `TierType` enum.
- `helpers.unimplemented` methods which marks methods and classes as unimplemented.

## Changed
- Improve documentation for `traits.py`.
- `traits.ClientBase` name changed to `ClientApp`.
- Methods that used to raise `NotImplementedError` no only warns.
- Improve `helpers.deprecated` method.

## Removed
>>>>>>> b452aff0

## Fixed
- enum field `GreenPips` wasn't incluede in `ValueUIStyle` which was raising `ValueError` [#123](https://github.com/nxtlo/aiobungie/pull/132)
- Fixes an error where `error.raise_error` wasn't being called when getting a non JSON response AKA `text/**`.
See [#143](https://github.com/nxtlo/aiobungie/issues/143)

## [0.2.5](https://github.com/nxtlo/aiobungie/compare/0.2.5b14...0.2.5) 2022-02-02
This is `0.2.5` stable release and all alpha/beta releases falls under this.

These changes are considered part of `0.2.5`.
### Added
- `user.SearchableDestinyUser`.
- More profile and characters components.
- `factory.Factory` and `assets.Image` are now exported to top level.
- Almost 95% of the API endpoints has been added.
- `__int__` method to `UndefinedType` which returns a literal `0`


### Changed
- `DestinyUser` has been renamed to `DestinyMembership`.
- `InternalServerError` is now raised when the API is down instead of `OSError`.
- Factory methods name changes for consistency.
    * `deserialize_destiny_user` -> `*_destiny_membership`.
    * `deserialize_destiny_members` -> `*_destiny_memberships`
    * `deserialize_found_users` -> `*_searched_user` and no longer returns a sequence.
- `Client.search_users` now returns `Sequence[SearchableDestinyUser]`

### Fixed
- `Client.search_users` was raising errors due to deserializing.


## [0.2.5b14](https://github.com/nxtlo/aiobungie/compare/0.2.5b13...0.2.5b14) 2022-1-13
### Added
- `fetch_unique_weapon_history` method.
- Assists fields to `activity.ExtendedWeaponValues`
- `joine_date` field to `clans.ClanAdmin`
- Logging time takes between each request.
- Implmented `transitory` profile component along with its objects in `fireteams.py`.
- You can now store data using `client.metadata` property from either rest or base client which can be used globally.
- Added a profile_link property to `BungieUser` which returns their profile link.
- Implemented `components.ItemComponent`.
- new `items.py` module includes all item related objects.
- `enums.ItemSubType` for subtype inventory items.
- `ClanMember.member_type` field.
- `ClanMember.is_admin` and `is_founder` fields.
- `Clan.progression` and some extra other fields to `clans.Clan`.
- `fetch_clan_weekly_rewards` method.
- `fetch_clan` and `fetch_clan_from_id` now can take `access_token` parameter for authorized user requests.

### Removed
- `Friend.is_pending` method since this can be checked using `Friend.relationship`.
- `Friend.pending` method since this can be checked using `Client.fetch_friend_requests`.
- `Friend.add` method since this can be used via `RESTClient.send_friend_request`
- `helpers.AsyncIterator` has been removed.
- `clans.ClanOwner` in-favor of `clans.ClanMember`.
- `fetch_member`, use `fetch_members(name="...")` instead.

### Changed
- Significantly optimized factory's checkings and deserializing.
- `Client.fetch_groups_for_member` now returns a sequence instead of a signle object.
This also references `fetch_potentional_groups_forr_member`.
- Only non-abcs and non-enums classes are exported to `__all__` in `crate.__init__.py`
- `access_token` parameter is now always positional on all methods.
- enum `Item` name changed to `ItemType`.
- enum `DamageType` now holds the actual enum values instead of the hashes.
- All crate fields are now relaxed. Which have the field name and type only.
- All objects that inherits from `user.UserLike`. `object.__str__()` and `str(object)` will now return the full unique name for that object.
- `LinkedProfile` no longer supports `async for`.
- `InventoryEntity.sub_type` now returns `enums.ItemSubType` instead of `enums.ItemType`.
- Some parameters are now positional.
- `Client.fetch_clan_members` now accepts `name` parameter.
- `Client.fetch_clan_admins` now returns a sequence of `ClanMember` instead of `ClanAdmin`.
- `ClanMember.bungie` is now an optional field.
- `Clan.fetch_my_fireteams` method renamed to `fetch_fireteams`.
- `ClanMember` now inherits from `user.DesinyUser` for no field duplications.
- Name Changes for consistensy
    * `fetch_user` method renamed to `fetch_bungie_user`.
    * `fetch_hard_linked` method renamed to `fetch_hardlinked_credentials`.
    * `fetch_app` method renamed to `fetch_application`.
    * `fetch_own_bungie_user` renamed to `fetch_current_user_memberships`.
- More methods has been added to `RESTClient`.

### Fixed
- `Character.last_played` wasn't returning a datetime object.
- `is_online`, `last_online`, `joined_at` and `group_id` fields now correctly returned for `ClanMember`

## [0.2.5b13](https://github.com/nxtlo/aiobungie/compare/0.2.5b12...0.2.5b13) 2021-12-24

### Added
- `BadRequest` exception.
- `Character.transfer_item` and `Character.pull_item` now takes missing `vault` option.
- `Character.fetch_activities` method.
- Finished implementing post activities methods.
- `is_flawless`, `is_solo` and `is_solo_flawless` useful properties to for both `Activity` and `PostActivity`.
- Post activity extended values and player weapons values.
- `rest._handle_error` method moved to `error.py` and renamed to `raise_error`
- `rest.OAuth2Response` class returned for OAuth2 responses.
- `RESTClient.client_id` property.
- `RESTClient.collect_components` is now protected for the class.
- `RESTClient.build_oauth2_url` method to build an OAuth2 URL.
- `RESTClient.fetch_oauth2_tokens` and `RESTClient.refresh_access_token` new methods.
- Missing `entity.InventoryEntity` fields were added.
- `fetch_user_credentials` method.
- `insert_socket_plug` and `insert_socket_plug_free` methods.
- `rest.PlugSocketBuilder` to build socket plugs.
- `set_item_lock_state` and `set_quest_lock_state` methods.
- `search_entities` method.
- OAuth2 example.
- Manifest example.
- `download_manifest`, `connect_manifest` REST methods.

### Changed
- Python 3.8 is now dropped, Python 3.9 and above are supported.
- `collections.abc` is now used for all type hints excluding `typing.Union[]` and `typing.Opional[]`.
- `typedefs.JsonObject` and `JsonArray` uses uppercase `JSON`.
- Exceptions now has fields and improved.
- `fetch_activity` function name changed to `fetch_activities`
- `fetch_activities` now returns a sequence(`collections.Sequence[Activity]`) of activities instead of a singular activity object.
- `ActivityVaules.team` returns `typing.Optional[int]` now instead of `int`.
- Exported `aiobungie.url` to `aiobungie.__init__.py`
- `Client` and `RESTClient` now take 2 extra optional parameters, `client_secret` and `client_id` for OAuth2 usage.
- `traits.Serializeable.serialize` property name changed to `factory`.
- `static_request` now only takes a str for the route.
- All manifest methods are accessed through the RESTClient.
- `fetch_manifest` method renamed to `read_manifest_bytes`.

### Removed
- Fields from `enums.Item` since they don't belong to there.
- web_app example.
- `Client.fetch_manifest` method.
- Manifest object

## [0.2.5b12](https://github.com/nxtlo/aiobungie/compare/0.2.5b11...0.2.5b12) 2021-12-10

### Added
- Implemented Bungie profile components. _`not all of them`_.
- `crate.records` which implements Bungie record component.
- `__repr__` overloaded for `enums.Enum` which just returns `enums.Enum.__str__`.
- `Profile.collect_characters()` method which fetch and collect all profile characters at once.
- Implemented `aiobungie.crate.fireteams` objects and its methods.
- `RESTClient._request` method now takes and extra `auth` parameter for requests that requires `OAuth` header.
- The base client now takes an extra `rest_client` parameter for a `RESTClient` instance provided by the user.
This is optional and not required.
- Chinese attributes to `fireteams.FireteamLanguage`
- An API interface/abc and docs to the `factory.Factory` deserialazation factory class.
This is optional and not required.
- A new helper function `helpers.collect()` which collect multiple arguments, join them and separate them.
- Missing `ComponentType` enum fields were added.
- Implemented `profile.ProfileProgression` profile component.
- `profile.ProfileItemImpl` class implements profile components that returns items. i.e., `profileinventories`, `profilecurrencies`, etc.
- More enums for Destiny 2 items.
- `entity.BaseEntity` class which all entities now inherit from.
- `fetch_objective_entity()` method which returns `entity.ObjetiveEntity` entity.
- `enums.ComponentType` now has fields `ALL_X` which includes all component fields for a specific component.
- Implemented new Activities classes and entities in `crate.activity`.

### Breaking changes
- `Profile.collect` method renamed to `collect_characters` for consistency.
- `fetch_profile` and all alternative methods now takes `**options` kwargs which expects `auth` argument- `fetch_profile` and all alternative methods now takes `*components` parameter which accept multiple components to be passed and retuned at once.
- `fetch_profile` now returns `components.Component` instead of `profile.Profile`.
- `fetch_character` now returns `components.CharacterComponent` instead of `character.Character`.
- `fetch_character` no longer takes a char_type(`aiobungie.Class`) parameter and takes `character_id` which returns the character by its id instead of type.
- `fetch_character` and all alternative methods now takes `*components` parameter which accept multiple components to be passed and retuned at once and
`**options` kwargs which expects `auth="BEARER_TOKEN"` argument for components that requires a bearer access token.
- `aiobungie.Component` enum name renamed to `ComponentType`.
- `traits.py` moved to the root directory instead of being in `helpers`
-  All type hints used to be in `helpers.py` moved to new module `typedefs.py` in root directory.
- `undefined` types are now in `undefined.py` new module.
- `profile.ProfileComponent` ABC has been removed in favor of `profile.Profile`.
- `Client.serialize` property name changed to `Client.factory`.
- `Client.fetch_public_milestone_content` method now returns `MilesonteContent` instead of `Milesonte`.

### Changed
- `RESTClient._request` now takes a string or `rest.RequestMethod` enum for the method.
- `RESTClient._request` now takes `yarl.URL` or a string for the path. Both changes affect `RESTClient.static_request.
- `helpers.just()` now takes a generic type for the return type hint.
- `helpers.py` now only include helper functions and classes.
- Simplify not found raised errors to only raise `error.NotFound` instead of other not found errors.
- Export `enums.Enum` and `enums.IntEnum` to `enums.__all__`.
- `RESTClient` continues on `RuntimeError` errors instead of raising it.
- `traits.RESTful.static_request` now takes auth parameter for OAuth2 methods as well.
- `fireteams` enums are finalized with `typing.final`
- `Character.stats` now returns a mapping of `aiobungie.Stat` to `int` of the character stats.
- `crate.season.*` objects are now exposed to docs and `crate.__init__.py`
- `fetch_player()` Now requires an extra parameter `code` seperatly instead of `NAME#123`

### Removed
- `profile.Profile` methods `fetch_warlock`, `fetch_titan`, and `fetch_hunter` has been removed since the expected character to be returned wasn't always guranteed, This method has been replaced with `collect_characters` which fetch all found characters
and returns a collection of them.

You can always check for the character class type i.e.,
```py
characters_components = await profile.collect_characters(aiobungie.ComponentType.CHARACTERS)
for component in characters_components:
    # Check if the character component avilable.
    # This should always be available since we passed it to the request.
    if character := component.character:
        if isinstance(character.class_type, aiobungie.Class.WARLOCK):
            ...
    else:
        ...
```
- Not found errors removed and now only `error.NotFound` is raised instead.
    - `error.PlayerNotFound`
    - `error.UserNotFound`
    - `error.ActivityNotFound`
    - `error.ClanNotFound` 

### Fixed
- Fixed `Friend.user` was returning `User` and not `BungieUser`
- Some methods that required OAuth2 was buggy has been fixed.
- The rest client was showing `unclosed client_session` erros and the end of the request.
- `Friend.unique_name` wasn't returning the actual unique name.
- `Factory.deserialize_friends` wasn getting the wrong payload names.
- Closing the rest client connector instead of the session.

## [0.2.5b11](https://github.com/nxtlo/aiobungie/compare/0.2.5b10...0.2.5b11) 2021-10-21

### Fixed
- `fetch_friends` and `fetch_friend_requests` methods were `POST` and fixed to `GET`.

## [0.2.5b10](https://github.com/nxtlo/aiobungie/compare/0.2.5b9...0.2.5b10) 2021-10-20

### Added
- New module `milestones.py` with `Milestone`, `MilestoneItems` objects which implements _(not fully)_ Bungie's Milestones.
- Added Stable Python 3.10 to the CI tests from 3.10-dev.
- A new type hint `IntAnd[EnumSig]` to pass a param as an enum or just an int. Example `aiobungie.Class.WARLOCK` or simply just `2`.
- Let all methods that used to only takes an enum also supports an int.
- Added [_backoff.py](https://github.com/hikari-py/hikari/blob/b6c85c932a1dc2117d2caa669bb7e52f6995273d/hikari/impl/rate_limits.py#L411) for/and Handling ratelimiting and retry after REST errors.
- A new parameter `max_retries` to `RESTClient` and `Client` which lets you choose the max REST requests retries for failuare requests.
- New exception `RateLimitedError` which's raised when being ratelimited.
- Import modules under the `typing.TYPE_CHECKING` for non-runtime modules.
- Implemented methods that requires OAuth2 bearer access tokens
    - `kick_clan_member` can be accessed either via the `Client` which returns the deserialized object or `RESTClient` for the JSON object.
    - `ban_clan_member`, `unban_clan_member` can be accessed from `RESTClient`.
    - `edit_clan`, `edit_clan_options` which edits a clan and can be accessed via `RESTClient`.
    - `equip_item`, `equip_items` in `RESTClient` and `character.Character`
    - `fetch_own_bungie_user` methods which can be accessed via `RESTClient`.
    - `deny_pending_members`, `approve_pending_members`, `add_optional_conversation` methods to `clans.Clan`.
    - `ClanConversation.edit` method to edit the convo settings.
    - Implemeted `friends.Friend` methods flow + `friends.FriendRequestView` object.
    - `transfer_item`, `pull_item` methods.
- `enums.MembershipOption` enum for group member options.
- `errors.InternalServerError` exception.
- `traits.RESTful` REST client protocol for the `RESTClient`.

### Removed
- `player.py` / `.Player` module / object has been removed in-replacement of `user.DestinyUser`.

### Changed
- PRs that used to look like this `patch/...` now should look like this `task/...` instead.
- Bound the rest response signature `ResponseSigT` to `JsonObject` and `JsonArray`
- `Clan.owner` now returns `None` if the owner was not found instead of `UNDEFINED`.
- Separate mock tests from real tests.
- Export `aiobungie/interfaces` and `aiobungie/crates` to `aiobungie/__init__.py`
- Added real client tests to ci workflow.
- Minor changes to nox pipelines.
- Instead of raising `error.AiobungieError` on `5xx` errors. `errors.InternalServerError` is not raised.
- `Profile.warlock`, `Profile.titan` and `Profile.hunter` method names changed to `Profile.fetch_hunter()`
`Profile.fetch_...`.

### Fixed
- Errors now are correctly raised.
- `fetch_membership_from_id` wasn't converting `type` enum parameter to `int`.

## [0.2.5b9](https://github.com/nxtlo/aiobungie/compare/0.2.5b7...0.2.5b8) 2021-10-1

### Added
- Two simple examples for both `RESTClient` and `Client` in `aiobungie/__init__.py` as an introduction examples.
- `__anter__` and `__aexit__` for `RESTClient` for context management and closing the client session correctly.
- `rest._Session()` object which now aquires a new aiohttp.ClientSession() for us with our settings.
- Added a simple rest example under `RESTClient` doc strings.
- Missing docs for `search_users()` method
- Missing assertions from some of the `Client` methods.
- `fetch_linked_profiles()` Method and `profile.LinkedProfile()` implementation for bungie linked profiles.
- `fetch_clan_banners()` Method and `clans.ClanBanner` Implementation for bungie clan banners.
- Added a `__repr__` method to `assets.Image()` which just returns `__str__()`.
- `close()` method for the `RESTClient` which closes the client session correctly
- Added a new class `helpers.AsyncIterator` for `async for ... in ...` support.
- `deserialize_linked_profiles()` method to deserialize linked profiles and returns `profile.LinkedProfile()` object.
- `deserialize_clan_banners()` method to deserialize clan banners and returns `clans.ClanBanner()` object.
- `Ok` class which just raises `StopIteration` exception for `AsyncIterator`.
- Parameters types for `__anter__` and `__aexit__` methods.

### Changed
- Renamed `RESTClient._fetch()` to `RESTClient._request()`.
- Switched to pdoc from pdoc3.
- Stable release for `0.2.5` Extended from `2021-09-30` to `2021-10-05`.
- The rest client now aquires the session using `rest._Session` instead of using `aiohttp.ClientSession` directly.
- Changed what was inside `__all__` in `__init__.py` to let pdoc know whats being included.
- Exporting all objects to `__all__` in `crate/__init__.py/pyi` to let pdoc include all objects.
- Renamed `RESTClient.static_search()` to `static_request()` and also added the request method parameter for the user to select instead of only GET methods.
- New dracula/darkmode style for the docs pages.
- 

### Removed
- `__anter__` and `__aexit__` from the base client.
- `from_path()` method from `Client` which can now be accessed from `Client.rest.static_request(...)`.
- `**kwargs` from `Client` and `RESTClient`.
- `fetch_vendor_sales()` method from `Client`.
- Removed `__all__` from `aiobungie/internal`.
- Removed `__init__.pyi` from `aiobungie/internal`.


### Fixed
- Fixed a bug where `Factory.deserialize_destiny_user()` was returning `displayName` instead of the actual value if the LastSeenDisplayName was not found.
- Fixed a bug where `Factory.deserialize_clan_members()` was raising `KeyError` for members the doesn't have a Bungie membership. It returns `None` intead now.
- Fixed the examples to match the client design.<|MERGE_RESOLUTION|>--- conflicted
+++ resolved
@@ -7,7 +7,6 @@
 ## [Unreleased](https://github.com/nxtlo/aiobungie/compare/0.2.5...HEAD)
 
 ## Added
-<<<<<<< HEAD
 - `RESTClient` now takes an extra parameter `enable_debugging`, If set to `True` then
 it will debug responses and log them.
 - `RESTClient.enable_debugging` method which does the same thing as above.
@@ -15,10 +14,7 @@
 - A unique trace logging level `rest.REST_DEBUG` which will be used as the main logging level
 for REST debugging.
 
-## Removed
-
 ## Changed
-=======
 - Implemented The Witch Queen API update changes
     * `OFFSNSIVE` Game field to enum `GameMode`.
     * `CRAFTABLES` enum field to `ComponentType`.
@@ -28,19 +24,15 @@
     * `ui_label` and `ui_style` fields to `ObjectiveEntity`.
     * `LEVEL_AND_REWARD` field to `ValueUIStyle` enum.
     * `CraftableItem` and `CraftableSocket` and `CraftableSocketPlug` objects.
-
 - `InventoryEntity.tier_type` now returns `TierType` instead of `int`.
 - `TierType` enum.
 - `helpers.unimplemented` methods which marks methods and classes as unimplemented.
-
-## Changed
 - Improve documentation for `traits.py`.
 - `traits.ClientBase` name changed to `ClientApp`.
 - Methods that used to raise `NotImplementedError` no only warns.
 - Improve `helpers.deprecated` method.
 
 ## Removed
->>>>>>> b452aff0
 
 ## Fixed
 - enum field `GreenPips` wasn't incluede in `ValueUIStyle` which was raising `ValueError` [#123](https://github.com/nxtlo/aiobungie/pull/132)
