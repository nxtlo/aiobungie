--- conflicted
+++ resolved
@@ -6,7 +6,6 @@
 
 ## [Unreleased](https://github.com/nxtlo/aiobungie/compare/0.2.10...HEAD)
 
-<<<<<<< HEAD
 ### Added
 * `Iterator.by_ref` method.
 
@@ -15,13 +14,13 @@
 
 * Printing an `Iterator` now doesn't consume the data.
 * `fetch_public_milestone_content` and `deserialize_public_milestone_content` are currently unstable.
-=======
+
+
 ## [0.2.10](https://github.com/nxtlo/aiobungie/compare/0.2.9...0.2.19) - 2023-12-12
 
 ## Fixed
 * Fixed `fetch_oauth2_tokens` and `refresh_access_token` raising `BadRequest`.
 * `client_secret` was being logged in the headers when enabling `TRACE` log level.
->>>>>>> 9d74af5f
 
 ## [0.2.9](https://github.com/nxtlo/aiobungie/compare/0.2.8...0.2.9) - 2023-12-1
 
