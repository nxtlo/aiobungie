--- conflicted
+++ resolved
@@ -7,9 +7,6 @@
 ## [Unreleased](https://github.com/nxtlo/aiobungie/compare/0.2.5...HEAD)
 
 ## Added
-<<<<<<< HEAD
-- Missing tests.
-=======
 - Implemented The Witch Queen API update changes
     * `OFFSNSIVE` Game field to enum `GameMode`.
     * `CRAFTABLES` enum field to `ComponentType`.
@@ -31,7 +28,6 @@
 - Improve `helpers.deprecated` method.
 
 ## Removed
->>>>>>> 52dfaae9
 
 ## Fixed
 - enum field `GreenPips` wasn't incluede in `ValueUIStyle` which was raising `ValueError` [#123](https://github.com/nxtlo/aiobungie/pull/132)
