--- conflicted
+++ resolved
@@ -7,13 +7,9 @@
 ## [Unreleased](https://github.com/nxtlo/aiobungie/compare/0.2.6a3...HEAD)
 
 ## Added
-<<<<<<< HEAD
 - `Debug` trait.
 - Seson 17 new activities.
 - Internal methods names has changed.
-=======
-- Season 17 new fireteam activities.
->>>>>>> 62a7d2ef
 
 ## Changed
 - Optimized object deserialization proccess.
