--- conflicted
+++ resolved
@@ -29,7 +29,6 @@
     "LinkedProfile",
     "ProfileProgression",
     "ProfileItemImpl",
-    "ProfilePlug"
 )
 
 import abc
@@ -52,11 +51,7 @@
     from aiobungie.crate import season
 
 
-<<<<<<< HEAD
 @attrs.define(hash=True, kw_only=True, weakref_slot=False)
-=======
-@attrs.define(hash=False, kw_only=True, weakref_slot=False)
->>>>>>> 3d530bea
 class LinkedProfile:
     """Represents a membership linked profile information summary.
 
@@ -98,28 +93,7 @@
     def __aiter__(self) -> helpers.AsyncIterator[user.DestinyUser]:
         return helpers.AsyncIterator(self.profiles)
 
-@attrs.define(hash=True, kw_only=True, weakref_slot=False)
-class ProfilePlug:
-    """Information found in a profile item sockets component."""
-
-<<<<<<< HEAD
-    plug_hash: typing.Optional[int] = attrs.field(hash=True)
-    """The plug item hash."""
-
-    can_insert: bool = attrs.field(hash=False)
-    """Whether you can insert the plug or not."""
-
-    is_enabled: bool = attrs.field(hash=False)
-    """Whether this plug is enabled or not."""
-
-    is_visible: typing.Optional[bool] = attrs.field(hash=False)
-    """Either the plug is visible or not."""
-
-    enable_fail_indexes: typing.Optional[list[int]] = attrs.field(repr=False, hash=False)
-    """If a plug is inserted but not enabled, this field will be available with indexes into the plug item definition."""
-
-=======
->>>>>>> 3d530bea
+
 @attrs.define(hash=False, kw_only=True, weakref_slot=False, eq=False)
 class ProfileProgression:
     """Represents a profile progression component details."""
