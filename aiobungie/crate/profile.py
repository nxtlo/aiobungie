--- conflicted
+++ resolved
@@ -40,12 +40,8 @@
 from aiobungie.internal import helpers
 
 if typing.TYPE_CHECKING:
-<<<<<<< HEAD
+    from aiobungie import traits
     from aiobungie.crate import season
-    from aiobungie.internal import traits
-=======
-    from aiobungie import traits
->>>>>>> 18502721
 
 log: typing.Final[logging.Logger] = logging.getLogger(__name__)
 
