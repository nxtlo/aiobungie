--- conflicted
+++ resolved
@@ -98,7 +98,6 @@
     def id(self) -> int:
         """The profile's id."""
 
-<<<<<<< HEAD
     @property
     def titan_id(self) -> int:
         """The titan id of the profile player."""
@@ -114,17 +113,10 @@
         """The warlock id of the profile player."""
         return int(self.character_ids[2])
 
-    async def _await_all_chars(self) -> typing.Sequence[character.Character]:
-        tasks: list[asyncio.Future[character.Character]] = []
-        for char in (self.fetch_hunter, self.fetch_titan, self.fetch_warlock):
-            tasks.append(asyncio.ensure_future(char()))
-        return await asyncio.gather(*tasks)
-=======
     async def _await_all_chars(self) -> collections.Collection[character.Character]:
         return await helpers.awaits(
             self.fetch_hunter(), self.fetch_hunter(), self.fetch_warlock()
         )
->>>>>>> 8858e741
 
     async def collect(self) -> collections.Collection[character.Character]:
         """Gather and collect all characters this profile has at once.
