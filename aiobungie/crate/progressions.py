--- conflicted
+++ resolved
@@ -29,12 +29,6 @@
 import abc
 
 import attrs
-<<<<<<< HEAD
-
-# if typing.TYPE_CHECKING:
-#     from aiobungie import traits
-=======
->>>>>>> 3d530bea
 
 
 class BaseProgression(abc.ABC):
