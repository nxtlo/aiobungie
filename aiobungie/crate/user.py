# MIT License
#
# Copyright (c) 2020 - Present nxtlo
#
# Permission is hereby granted, free of charge, to any person obtaining a copy
# of this software and associated documentation files (the "Software"), to deal
# in the Software without restriction, including without limitation the rights
# to use, copy, modify, merge, publish, distribute, sublicense, and/or sell
# copies of the Software, and to permit persons to whom the Software is
# furnished to do so, subject to the following conditions:
#
# The above copyright notice and this permission notice shall be included in all
# copies or substantial portions of the Software.
#
# THE SOFTWARE IS PROVIDED "AS IS", WITHOUT WARRANTY OF ANY KIND, EXPRESS OR
# IMPLIED, INCLUDING BUT NOT LIMITED TO THE WARRANTIES OF MERCHANTABILITY,
# FITNESS FOR A PARTICULAR PURPOSE AND NONINFRINGEMENT. IN NO EVENT SHALL THE
# AUTHORS OR COPYRIGHT HOLDERS BE LIABLE FOR ANY CLAIM, DAMAGES OR OTHER
# LIABILITY, WHETHER IN AN ACTION OF CONTRACT, TORT OR OTHERWISE, ARISING FROM,
# OUT OF OR IN CONNECTION WITH THE SOFTWARE OR THE USE OR OTHER DEALINGS IN THE
# SOFTWARE.

"""Implementation of Bungie users."""

from __future__ import annotations

__all__: tuple[str, ...] = (
    "User",
    "HardLinkedMembership",
    "UserThemes",
    "BungieUser",
    "PartialBungieUser",
    "DestinyMembership",
    "UserCredentials",
    "SearchableDestinyUser",
)

import abc
import typing

import attrs

from aiobungie import url
from aiobungie.crate import components as components_
from aiobungie.internal import assets
from aiobungie.internal import enums

if typing.TYPE_CHECKING:
    import collections.abc as collections
    from datetime import datetime

    from aiobungie import traits
    from aiobungie import typedefs
    from aiobungie import undefined


class UserLike(abc.ABC):
    """An ABC that's used for all userlike objects."""

    __slots__ = ()

    @property
    @abc.abstractmethod
    def id(self) -> int:
        """The user like's id."""

    @property
    @abc.abstractmethod
    def name(self) -> undefined.UndefinedOr[str]:
        """The user like's name."""

    @property
    @abc.abstractmethod
    def last_seen_name(self) -> str:
        """The user like's last seen name."""

    @property
    @abc.abstractmethod
    def is_public(self) -> bool:
        """True if the user profile is public or no."""

    @property
    @abc.abstractmethod
    def type(self) -> enums.MembershipType:
        """The user type of the user."""

    @property
    @abc.abstractmethod
    def icon(self) -> assets.Image:
        """The user like's icon."""

    @property
    @abc.abstractmethod
    def code(self) -> typedefs.NoneOr[int]:
        """The user like's unique display name code.
        This can be None if the user hasn't logged in after season of the lost update.
        """

    @property
    def unique_name(self) -> str:
        """The user like's display name. This includes the full name with the user name code."""
        return f"{self.name}#{self.code}"

    @property
    def link(self) -> str:
        """The user like's profile link."""
        return f"{url.BASE}/en/Profile/index/{int(self.type)}/{self.id}"

    def __str__(self) -> str:
        return self.unique_name

    def __int__(self) -> int:
        return self.id


# This is meant for Bungie destiny users which's different from a normal bungie user.
@attrs.define(kw_only=True)
class PartialBungieUser:
    """Represents partial bungie user.

    This is usually used for bungie users that are missing attributes not present in `BungieUser`,
    i.e., Clan members, Owners, Moderators and any other object the has a `bungie` attribute.

    .. note::
        You can fetch the actual bungie user of this partial user
        by using `PartialBungieUser.fetch_self()` method.
    """

    net: traits.Netrunner = attrs.field(repr=False, eq=False, hash=False)
    """A network state used for making external requests."""

    name: undefined.UndefinedOr[str]
    """The user's name. Field may be undefined if not found."""

    id: int
    """The user's id."""

    type: enums.MembershipType
    """The user's membership type."""

    types: collections.Sequence[enums.MembershipType]
    """An array of applicable membership types for this user."""

    crossave_override: enums.MembershipType
    """The user's crossave override membership."""

    is_public: bool
    """The user's privacy."""

    icon: assets.Image
    """The user's icon."""

    async def fetch_self(self) -> BungieUser:
        """Fetch the Bungie user of this partial user.

        Returns
        -------
        `aiobungie.crate.BungieUser`
            A Bungie net user.

        Raises
        ------
        `aiobungie.NotFound`
            The user was not found.
        """
        return await self.net.request.fetch_bungie_user(self.id)

    def __str__(self) -> str:
        return str(self.name)

    def __int__(self) -> int:
        return self.id


@attrs.define(kw_only=True)
class BungieUser:
    """Represents a Bungie user."""

    id: int
    """The user's id"""

    created_at: datetime
    """The user's creation datetime."""

    name: undefined.UndefinedOr[str]
    """The user's name."""

    unique_name: str
    """The user's unique name which includes their unique code. This field could be None if no unique name found."""

    theme_id: int
    """User profile's theme id."""

    show_activity: bool
    """`True` if the user is showing their activity status and `False` if not."""

    theme_name: str
    """User's profile theme name."""

    display_title: str
    """User's display title."""

    is_deleted: bool
    """ True if the user is deleted"""

    about: typing.Optional[str]
    """The user's about, Default is None if nothing is Found."""

    updated_at: datetime
    """The user's last updated om UTC date."""

    psn_name: typing.Optional[str]
    """The user's psn id if it exists."""

    steam_name: typing.Optional[str]
    """The user's steam name if it exists"""

    twitch_name: typing.Optional[str]
    """The user's twitch name if it exists."""

    blizzard_name: typing.Optional[str]
    """The user's blizzard name if it exists."""

    stadia_name: typing.Optional[str]
    """The user's stadia name if it exists."""

    status: typing.Optional[str]
    """The user's bungie status text"""

    locale: typing.Optional[str]
    """The user's locale."""

    picture: assets.Image
    """The user's profile picture."""

    code: typedefs.NoneOr[int]
    """The user's unique display name code.
    This can be None if the user hasn't logged in after season of the lost update.
    """

    @property
    def profile_url(self) -> str:
        """The user's profile URL at Bungie.net"""
        return f"{url.BASE}/7/en/User/Profile/254/{self.id}"

    def __str__(self) -> str:
        return str(self.name)

    def __int__(self) -> int:
        return self.id


@attrs.define(kw_only=True)
class DestinyMembership(UserLike):
    """Represents a Bungie user's Destiny2 membership."""

    net: traits.Netrunner = attrs.field(repr=False, eq=False, hash=False)
    """A network state used for making external requests."""

    id: int
    """The member's id."""

    name: undefined.UndefinedOr[str]
    """The member's name."""

    last_seen_name: str
    """The member's last seen display name. You may use this field if `DestinyMembership.name` is `Undefined`."""

    type: enums.MembershipType
    """The member's membership type."""

    types: collections.Sequence[enums.MembershipType]
    """A sequence of the member's membership types."""

    icon: assets.Image
    """The member's icon if it was present."""

    code: typedefs.NoneOr[int]
    """The member's name code. This field may be `None` if not found."""

    is_public: bool
    """The member's profile privacy status."""

    crossave_override: typing.Union[enums.MembershipType, int]
    """The member's corssave override membership type."""

    async def fetch_self_profile(
        self, components: list[enums.ComponentType], auth: typing.Optional[str] = None
    ) -> components_.Component:
        """Fetch this user's profile.

        Parameters
        ----------
        components : `list[aiobungie.ComponentType]`
            A list of profile components to collect and return.
            This either can be arguments of integers or `aiobungie.ComponentType`.

        Other Parameters
        ----------------
        auth : `typing.Optional[str]`
            A Bearer access_token to make the request with.
            This is optional and limited to components that only requires an Authorization token.

        Returns
        --------
        `aiobungie.crate.Component`
            A Destiny 2 player profile with its components.
            Only passed components will be available if they exists. Otherwise they will be `None`
        """
<<<<<<< HEAD
        return await self.net.request.fetch_profile(
            self.id, self.type, *components, **options
=======
        profile_ = await self.net.request.fetch_profile(
            self.id, self.type, components, auth
>>>>>>> 745cbdc0
        )


@attrs.define(kw_only=True)
class SearchableDestinyUser:
    """Representation of the result of the searched users details."""

    name: undefined.UndefinedOr[str]
    """The user's global display name."""

    code: typing.Optional[int]
    """The user's global dsplay name code if set."""

    bungie_id: typing.Optional[int]
    """The user's Bungie.net id if set."""

    memberships: collections.Sequence[DestinyMembership]
    """A sequence of the user's Destiny 2 memberships."""


@attrs.define(kw_only=True)
class HardLinkedMembership:
    """Represents hard linked Bungie user membership.

    This currently only supports SteamID which's a public credenitial.
    Also Cross-Save Aware.
    """

    type: enums.MembershipType
    """The hard link user membership type."""

    id: int
    """The hard link user id"""

    cross_save_type: enums.MembershipType
    """The hard link user's crpss save membership type. Default is set to None-0"""

    def __int__(self) -> int:
        return self.id


@attrs.define(kw_only=True)
class UserCredentials:
    """Represents a Bungie user's credential types.

    Those credentials should be the linked profiles such as Twitch, Steam, Blizzard, etc.
    """

    type: typedefs.IntAnd[enums.CredentialType]
    """The credential type."""

    display_name: str
    """The user displayname for this credential."""

    is_public: bool
    """Whether this credential is public or not."""

    self_as_string: undefined.UndefinedOr[str]
    """The self credential as string,

    For an example if a Steam user's credentials this will be the id as a string.
    """

    def __str__(self) -> str:
        return self.display_name


@attrs.define(kw_only=True)
class UserThemes:
    """Represents a Bungie User theme."""

    id: int
    """The theme id."""

    name: undefined.UndefinedOr[str]
    """An optional theme name. if not found this field will be `None`"""

    description: undefined.UndefinedOr[str]
    """An optional theme description. This field could be `None` if no description found."""

    def __int__(self) -> int:
        return self.id


@attrs.define(kw_only=True)
class User:
    """Concrete representtion of a Bungie user.

    This includes both Bungie net and Destiny memberships information.
    """

    bungie: BungieUser
    """The user's bungie net user."""

    destiny: collections.Sequence[DestinyMembership]
    """A sequence of the user's Destiny memberships."""

    primary_membership_id: typing.Optional[int]
    """If the user has a primary membership id, This field will be available."""<|MERGE_RESOLUTION|>--- conflicted
+++ resolved
@@ -307,13 +307,8 @@
             A Destiny 2 player profile with its components.
             Only passed components will be available if they exists. Otherwise they will be `None`
         """
-<<<<<<< HEAD
         return await self.net.request.fetch_profile(
-            self.id, self.type, *components, **options
-=======
-        profile_ = await self.net.request.fetch_profile(
             self.id, self.type, components, auth
->>>>>>> 745cbdc0
         )
 
 
