--- conflicted
+++ resolved
@@ -101,16 +101,9 @@
     CAMPAIGN = 39
     WELLSPRING = 40
     S16_BATTLEGROUNDS = 41
-<<<<<<< HEAD
-    GUARDIAN_GAMES = 42
-    DUNGEON_DUALITY = 43
-    S17_CONTAINMENT = 44
-    S17_SEVER = 45
-=======
     S17_NIGHTMARE_CONTAINMENT = 44
     S17_SEVER = 45
 
->>>>>>> 62a7d2ef
 
 @typing.final
 class FireteamLanguage(str, enums.Enum):
