# MIT License
# Copyright (c) 2020 - Present nxtlo
#
# Permission is hereby granted, free of charge, to any person obtaining a copy
# of this software and associated documentation files (the "Software"), to deal
# in the Software without restriction, including without limitation the rights
# to use, copy, modify, merge, publish, distribute, sublicense, and/or sell
# copies of the Software, and to permit persons to whom the Software is
# furnished to do so, subject to the following conditions:
#
# The above copyright notice and this permission notice shall be included in all
# copies or substantial portions of the Software.
#
# THE SOFTWARE IS PROVIDED "AS IS", WITHOUT WARRANTY OF ANY KIND, EXPRESS OR
# IMPLIED, INCLUDING BUT NOT LIMITED TO THE WARRANTIES OF MERCHANTABILITY,
# FITNESS FOR A PARTICULAR PURPOSE AND NONINFRINGEMENT. IN NO EVENT SHALL THE
# AUTHORS OR COPYRIGHT HOLDERS BE LIABLE FOR ANY CLAIM, DAMAGES OR OTHER
# LIABILITY, WHETHER IN AN ACTION OF CONTRACT, TORT OR OTHERWISE, ARISING FROM,
# OUT OF OR IN CONNECTION WITH THE SOFTWARE OR THE USE OR OTHER DEALINGS IN THE
# SOFTWARE.

"""An API interface for the factory marshaller."""

from __future__ import annotations

__all__: tuple[str, ...] = ("FactoryInterface",)

import abc
import typing

if typing.TYPE_CHECKING:
    from aiobungie.crate import activity
    from aiobungie.crate import application
    from aiobungie.crate import character
    from aiobungie.crate import clans
    from aiobungie.crate import components
    from aiobungie.crate import entity
    from aiobungie.crate import fireteams
    from aiobungie.crate import friends
    from aiobungie.crate import milestones
    from aiobungie.crate import profile
    from aiobungie.crate import user
    from aiobungie.internal import helpers
    from aiobungie.internal import traits


class FactoryInterface(abc.ABC):
    """An API interface that documents and describes the implementation of the marshaller factory."""

    __slots__ = ()

    if typing.TYPE_CHECKING:
        _net: traits.Netrunner

    # Users, Memberships.

    @abc.abstractmethod
    def deserialize_user(self, data: helpers.JsonObject) -> user.User:
        """Deserialize a raw JSON hard linked Bungie.net user payload into a user object.

        This implements both HardLinkedCredential and the Destiny memberships.

        Parameters
        ----------
        data : `aiobungie.internal.helpers.JsonObject`
            The JSON data/payload.

        Returns
        -------
        `aiobungie.crate.User`
            A user object of the deserialized payload.
        """

    @abc.abstractmethod
    def deserialize_bungie_user(self, data: helpers.JsonObject) -> user.BungieUser:
        """Deserialize a raw JSON Bungie.net user only payload into a user object.

        .. note::
            This only returns the Bungie.net user and not the Destiny memberships.

        Parameters
        ----------
        data : `aiobungie.internal.helpers.JsonObject`
            The JSON data/payload.

        Returns
        -------
        `aiobungie.crate.BungieUser`
            A Bungie user object of the deserialized payload.
        """

    @abc.abstractmethod
    def deseialize_found_users(
        self, payload: helpers.JsonObject
    ) -> typing.Sequence[user.DestinyUser]:
        """Deserialize a raw JSON of prefix searched users.

        Parameters
        ----------
        payload : `aiobungie.internal.helpers.JsonObject`
            The JSON payload.

        Returns
        -------
        `aiobungie.crate.DestinyUser`
            A Destiny user object of the deserialized payload.
        """

    @abc.abstractmethod
    def deserialize_partial_bungie_user(
        self, payload: helpers.JsonObject, *, noeq: bool = False
    ) -> user.PartialBungieUser:
        """Deserialize a raw JSON of a partial `bungieNetUserInfo`.

        A partial user is a bungie.net user payload with missing information from
        the main `BungieUser` object.

        Parameters
        ----------
        payload : `aiobungie.internal.helpers.JsonObject`
            The JSON payload.
        noeq : `bool`
            If set to True, Then the payload will be returned without the `bungieNetUserInfo` key.
            If set to False, The the payload will return the `bungieNetUserInfo` key.

            This is useful for binding the same method with other payloads that returns
            the same object but with different payload key name. This defaults to `False`

        Returns
        -------
        `aiobungie.crate.PartialBungieUser`
            A partial bungie user object of the deserialized payload.
        """

    @abc.abstractmethod
    def deserialize_destiny_user(
        self, payload: helpers.JsonObject, *, noeq: bool = False
    ) -> user.DestinyUser:
        """Deserialize a raw JSON of `destinyUserInfo`.

        A destiny user is just destiny memberships, i.e., Xbox membershio, Steam membership. etc.

        Parameters
        ----------
        payload : `aiobungie.internal.helpers.JsonObject`
            The JSON payload.

        Other Parameters
        ---------------
        noeq : `bool`
            If set to True, Then the payload will be returned without the `destinyUserInfo` key.
            If set to False, The the payload will return the `destinyUserInfo` key.

            This is useful for binding the same method with other payloads that returns
            the same object but with different payload key name. This defaults to `False`

        Returns
        -------
        `aiobungie.crate.user.DestinyUser`
            A destiny membership/user object of the deserialized payload.
        """

    # Deserialize a list of `destinyUserInfo`
    @abc.abstractmethod
    def deserialize_destiny_members(
        self,
        data: typing.Union[helpers.JsonObject, helpers.JsonArray],
        *,
        bound: bool = False,
    ) -> typing.Sequence[user.DestinyUser]:
        """Deserialize a raw JSON payload/array of `destinyUserInfo`.

        Parameters
        ----------
        payload : `typing.Union[aiobungie.internal.helpers.JsonObject, aiobungie.internal.helpers.JsonArray]`
            The JSON payload array or object.

        Other Parameters
        ----------------
        bound : `bool`
            If set to True, Then the payload will be returned without the `destinyUserInfo` key.
            If set to False, The the payload will return the `destinyUserInfo` key.

            This is useful for binding the same method with other payloads that returns
            the same object but with different payload key name. This defaults to `False`

        Returns
        -------
        `typing.Sequence[aiobungie.crate.user.DestinyUser]`
            A sequence of destiny membership/user object of the deserialized payload.
        """

    @abc.abstractmethod
    def deserialize_user_themes(
        self, payload: helpers.JsonArray
    ) -> typing.Sequence[user.UserThemes]:
        """Deserialize a raw JSON array of Bungie user themes.

        Parameters
        ----------
        payload : `aiobungie.internal.helpers.JsonArray`
            The JSON payload.

        Returns
        -------
        `typing.Sequence[aiobungie.crate.user.UserThemes]`
            A sequence of bungie user themes object of the deserialized payload.
        """

    @abc.abstractmethod
    def deserialize_player(
        self, payload: helpers.JsonArray, /
    ) -> typing.Sequence[user.DestinyUser]:
        """Deserialize a raw JSON sequence of players.

        Parameters
        ----------
        payload : `aiobungie.internal.helpers.JsonArray`
            The JSON payload.

        Returns
        -------
        `typing.Sequence[aiobungie.crate.user.DestinyUser]`
            A sequence of players object of the deserialized payload.

            .. note::
                This typically returns just 1 element
                but keeping it a sequence to match the JSON array signature.
        """

    # Clans, Groups.

    @abc.abstractmethod
    def deseialize_clan_owner(self, data: helpers.JsonObject) -> clans.ClanMember:
        """Deserialize a raw JSON payload of clan founder information.

        Parameters
        ----------
        data : `aiobungie.internal.helpers.JsonObject`
            The JSON payload.

        Returns
        -------
        `aiobungie.crate.ClanMember`
            A clan owner object of the deserialized payload.
        """

    @abc.abstractmethod
    def deserialize_clan(
        self, payload: helpers.JsonObject, *, bound: bool = False
    ) -> clans.Clan:
        # To bind this function between this and group for member.

        """Deserialize a raw JSON payload of Bungie clan information.

        Parameters
        ----------
        payload : `aiobungie.internal.helpers.JsonObject`
            The JSON payload.

        Other Parameters
        ----------------
        bound : `bool`
            If set to True, Then the payload will be returned without the `detail` key.
            If set to False, The the payload will return the `detail` key.

            This is used to bind this method with `fetch_group_member` currently,
            and can be used with other methods that returns the same data.

        Returns
        -------
        `aiobungie.crate.Clan`
            A clan owner object of the deserialized payload.
        """

    @abc.abstractmethod
    def deserialize_group_member(
        self, payload: helpers.JsonObject
    ) -> helpers.NoneOr[clans.GroupMember]:
        """Deserialize a JSON payload of group information for a member.

        Parameters
        ----------
        payload : `aiobungie.internal.helpers.JsonObject`
            The JSON payload.

        Returns
        -------
        `aiobungie.internal.helpers.NoneOr[aiobungie.crate.GroupMember]`
            A group member object of the deserialized payload. This can return `None` if nothing was found.
        """

    @abc.abstractmethod
    def deserialize_clan_admins(
        self, payload: helpers.JsonObject
    ) -> typing.Sequence[clans.ClanAdmin]:
        """Deserialize a JSON payload of clan admins/owners information.

        Parameters
        ----------
        payload : `aiobungie.internal.helpers.JsonObject`
            The JSON payload.

        Returns
        -------
        `typing.Sequence[aiobungie.crate.ClanAdmin]`
            A sequence of clan admins object of the deserialized payload.
        """

    @abc.abstractmethod
    def deserialize_clan_member(self, data: helpers.JsonObject, /) -> clans.ClanMember:
        """Deserialize a JSON payload of a clan member information.

        Parameters
        ----------
        data : `aiobungie.internal.helpers.JsonObject`
            The JSON payload.

        Returns
        -------
        `aiobungie.crate.ClanMember`
            A clan member object of the deserialized payload.
        """

    @abc.abstractmethod
    def deserialize_clan_members(
        self, data: helpers.JsonObject, /
    ) -> typing.Sequence[clans.ClanMember]:
        """Deserialize a JSON payload of a clan members information.

        Parameters
        ----------
        data : `aiobungie.internal.helpers.JsonObject`
            The JSON payload.

        Returns
        -------
        `typing.Sequence[aiobungie.crate.ClanMember]`
            A sequence of clan members of the deserialized payload.
        """

    @abc.abstractmethod
    def deserialize_clan_convos(
        self, payload: helpers.JsonArray
    ) -> typing.Sequence[clans.ClanConversation]:
        """Deserialize a JSON array of a clan conversations information.

        Parameters
        ----------
        payload : `aiobungie.internal.helpers.JsonArray`
            The JSON payload.

        Returns
        -------
        `typing.Sequence[aiobungie.crate.ClanConversation]`
            A sequence of clan conversations of the deserialized payload.
        """

    @abc.abstractmethod
    def deserialize_clan_banners(
        self, payload: helpers.JsonObject
    ) -> typing.Sequence[clans.ClanBanner]:
        """Deserialize a JSON array of a clan banners information.

        Parameters
        ----------
        payload : `aiobungie.internal.helpers.JsonObject`
            The JSON payload.

        Returns
        -------
        `typing.Sequence[aiobungie.crate.ClanBanner]`
            A sequence of clan banners of the deserialized payload.
        """

    # Application

    @abc.abstractmethod
    def deserialize_app_owner(
        self, payload: helpers.JsonObject
    ) -> application.ApplicationOwner:
        """Deserialize a JSON payload of Bungie Developer portal application owner information.

        Parameters
        ----------
        payload : `aiobungie.internal.helpers.JsonObject`
            The JSON payload.

        Returns
        -------
        `aiobungie.crate.application.ApplicationOwner`
            An application owner object of the deserialized payload.
        """

    @abc.abstractmethod
    def deserialize_app(self, payload: helpers.JsonObject) -> application.Application:
        """Deserialize a JSON payload of Bungie Developer portal application information.

        Parameters
        ----------
        payload : `aiobungie.internal.helpers.JsonObject`
            The JSON payload.

        Returns
        -------
        `aiobungie.crate.application.Application`
            An application object of the deserialized payload.
        """

    # Characters.

    @abc.abstractmethod
    def deserialize_character(
        self, payload: helpers.JsonObject
    ) -> typing.Optional[character.Character]:
        """Deserialize a JSON payload of Destiny 2 character information.

        Parameters
        ----------
        payload : `aiobungie.internal.helpers.JsonObject`
            The JSON payload.

        Returns
        -------
        `typing.Optional[aiobungie.crate.Character]`
            A character object of the deserialized payload. If the character wasn't found it will return `None`
        """

    # Profiles.

<<<<<<< HEAD
    def deserialize_profile(
        self, payload: helpers.JsonObject, /
    ) -> typing.Optional[profile.Profile]:
=======
    @abc.abstractmethod
    def deserialize_profile(self, payload: helpers.JsonObject, /) -> profile.Profile:
>>>>>>> c914884b
        """Deserialize a JSON payload of Bungie.net profile information.

        Parameters
        ----------
        payload : `aiobungie.internal.helpers.JsonObject`
            The JSON payload.

        Returns
        -------
        `aiobungie.crate.Profile`
            A profile object of the deserialized payload.
        """

    @abc.abstractmethod
    def deserialize_linked_profiles(
        self, payload: helpers.JsonObject
    ) -> profile.LinkedProfile:
        """Deserialize a JSON payload of Bungie.net hard linked profile information.

        Parameters
        ----------
        payload : `aiobungie.internal.helpers.JsonObject`
            The JSON payload.

        Returns
        -------
        `aiobungie.crate.LinkedProfile`
            A hard linked profile object of the deserialized payload.
        """

    # Components

    def deserialize_components(
        self, payload: helpers.JsonObject
    ) -> components.Component:
        """Deserialize a JSON payload of Bungie.net profile components information.

        Parameters
        ----------
        payload : `aiobungie.internal.helpers.JsonObject`
            The JSON payload.

        Returns
        -------
        `aiobungie.crate.Component`
            A component implementation that includes all other components
            of the deserialized payload.
        """

    # Inventory entities and Definitions.

    @abc.abstractmethod
    def deserialize_inventory_entity(
        self, payload: helpers.JsonObject, /
    ) -> entity.InventoryEntity:
        """Deserialize a JSON payload of an inventory entity item information.

        This can be any item from `DestinyInventoryItemDefinition` definition.

        Parameters
        ----------
        payload : `aiobungie.internal.helpers.JsonObject`
            The JSON payload.

        Returns
        -------
        `aiobungie.crate.InventoryEntiry`
            A hard linked profile object of the deserialized payload.
        """

    # Activities.

    @abc.abstractmethod
    def deserialize_activity(self, payload: helpers.JsonObject, /) -> activity.Activity:
        """Deserialize a JSON payload of an occurred activity information.

        Parameters
        ----------
        payload : `aiobungie.internal.helpers.JsonObject`
            The JSON payload.

        Returns
        -------
        `aiobungie.crate.Activity`
            An activity object of the deserialized payload.
        """

    # Milestones.

    @abc.abstractmethod
    def deserialize_public_milestone_content(
        self, payload: helpers.JsonObject
    ) -> milestones.Milestone:
        """Deserialize a JSON payload of milestone content information.

        Parameters
        ----------
        payload : `aiobungie.internal.helpers.JsonObject`
            The JSON payload.

        Returns
        -------
        `aiobungie.crate.Milestone`
            A milestone object of the deserialized payload.
        """

    # Social and friends.

    @abc.abstractmethod
    def deserialize_friend(self, payload: helpers.JsonObject, /) -> friends.Friend:
        """Deserialize a JSON payload of a Bungie friend information.

        Parameters
        ----------
        payload : `aiobungie.internal.helpers.JsonObject`
            The JSON payload.

        Returns
        -------
        `aiobungie.crate.Friend`
            A friend object of the deserialized payload.
        """

    @abc.abstractmethod
    def deserialize_friends(
        self, payload: helpers.JsonObject
    ) -> typing.Sequence[friends.Friend]:
        """Deserialize a JSON sequence of Bungie friends information.

        This is usually used to deserialize the incoming/outgoing friend requests.

        Parameters
        ----------
        payload : `aiobungie.internal.helpers.JsonObject`
            The JSON payload.

        Returns
        -------
        `typing.Sequence[aiobungie.crate.Friend]`
            A sequence of friends object of the deserialized payload.
        """

    @abc.abstractmethod
    def deserialize_friend_requests(
        self, payload: helpers.JsonObject
    ) -> friends.FriendRequestView:
        """Deserialize a JSON sequence of Bungie friend requests information.

        This is used for incoming/outgoing friend requests.

        Parameters
        ----------
        payload : `aiobungie.internal.helpers.JsonObject`
            The JSON payload.

        Returns
        -------
        `typing.Sequence[aiobungie.crate.FriendRequestView]`
            A sequence of incoming and outgoing friends object of the deserialized payload.
        """

    # Fireteams.

    @abc.abstractmethod
    def deserialize_fireteams(
        self, payload: helpers.JsonObject
    ) -> helpers.NoneOr[typing.Sequence[fireteams.Fireteam]]:
        """Deserialize a JSON sequence of Bungie fireteams information.

        Parameters
        ----------
        payload : `aiobungie.internal.helpers.JsonObject`
            The JSON payload.

        Returns
        -------
        `typing.Sequence[aiobungie.crate.Fireteam]`
            A sequence of fireteam object of the deserialized payload.
        """

    @abc.abstractmethod
    def deserialize_fireteam_destiny_users(
        self, payload: helpers.JsonObject
    ) -> fireteams.FireteamUser:
        """Deserialize a JSON payload of Bungie fireteam destiny users information.

        Parameters
        ----------
        payload : `aiobungie.internal.helpers.JsonObject`
            The JSON payload.

        Returns
        -------
        `aiobungie.crate.FireteamUser`
            A fireteam user object of the deserialized payload.
        """

    @abc.abstractmethod
    def deserialize_fireteam_members(
        self, payload: helpers.JsonObject, *, alternatives: bool = False
    ) -> typing.Optional[typing.Sequence[fireteams.FireteamMember]]:
        """Deserialize a JSON sequence of Bungie fireteam members information.

        Parameters
        ----------
        payload : `aiobungie.internal.helpers.JsonObject`
            The JSON payload.
        alternatives : `bool`
            If set to `True`, Then it will deserialize the `alternatives` data in the payload.
            If not the it will just deserialize the `members` data.

        Returns
        -------
        `typing.Optional[typing.Sequence[aiobungie.crate.FireteamUser]]`
            An optional sequence of the fireteam members object of the deserialized payload.
        """

    @abc.abstractmethod
    def deserialize_available_fireteams(
        self, data: helpers.JsonObject, *, no_results: bool = False
    ) -> typing.Union[
        fireteams.AvalaibleFireteam, typing.Sequence[fireteams.AvalaibleFireteam]
    ]:
        """Deserialize a JSON payload of a sequence of/fireteam information.

        Parameters
        ----------
        payload : `aiobungie.internal.helpers.JsonObject`
            The JSON payload.
        no_results : `bool`
            Whether to deserialize the data from `results` in the payload or not.

        Returns
        -------
        `typing.Union[aiobungie.crate.fireteams.AvalaibleFireteam, typing.Sequence[aiobungie.crate.fireteams.AvalaibleFireteam]]` # noqa: E501
            An available fireteam or a sequence of available fireteam object of the deserialized payload.
        """<|MERGE_RESOLUTION|>--- conflicted
+++ resolved
@@ -39,6 +39,7 @@
     from aiobungie.crate import friends
     from aiobungie.crate import milestones
     from aiobungie.crate import profile
+    from aiobungie.crate import season
     from aiobungie.crate import user
     from aiobungie.internal import helpers
     from aiobungie.internal import traits
@@ -428,14 +429,10 @@
 
     # Profiles.
 
-<<<<<<< HEAD
+    @abc.abstractmethod
     def deserialize_profile(
         self, payload: helpers.JsonObject, /
     ) -> typing.Optional[profile.Profile]:
-=======
-    @abc.abstractmethod
-    def deserialize_profile(self, payload: helpers.JsonObject, /) -> profile.Profile:
->>>>>>> c914884b
         """Deserialize a JSON payload of Bungie.net profile information.
 
         Parameters
@@ -445,7 +442,7 @@
 
         Returns
         -------
-        `aiobungie.crate.Profile`
+        `typing.Optional[aiobungie.crate.Profile]`
             A profile object of the deserialized payload.
         """
 
@@ -672,4 +669,38 @@
         -------
         `typing.Union[aiobungie.crate.fireteams.AvalaibleFireteam, typing.Sequence[aiobungie.crate.fireteams.AvalaibleFireteam]]` # noqa: E501
             An available fireteam or a sequence of available fireteam object of the deserialized payload.
+        """
+
+    @abc.abstractmethod
+    def deserialize_seasonal_artifact(
+        self, payload: helpers.JsonObject
+    ) -> season.Artifact:
+        """Deserialize a JSON payload of a Destiny 2 seasonal artifact information.
+
+        Parameters
+        ----------
+        payload : `aiobungie.internal.helpers.JsonObject`
+            The JSON payload.
+
+        Returns
+        -------
+        `aiobungie.crate.Artifact`
+            A seasonal artifact object of the deserialized payload.
+        """
+
+    @abc.abstractmethod
+    def deserialize_profile_progression(
+        self, payload: helpers.JsonObject
+    ) -> profile.ProfileProgression:
+        """Deserialize a JSON payload of a profile progression component.
+
+        Parameters
+        ----------
+        payload : `aiobungie.internal.helpers.JsonObject`
+            The JSON payload.
+
+        Returns
+        -------
+        `aiobungie.crate.ProfileProgression`
+            A profile progression component object of the deserialized payload.
         """