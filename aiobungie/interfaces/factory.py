--- conflicted
+++ resolved
@@ -43,12 +43,6 @@
     from aiobungie.crate import profile
     from aiobungie.crate import season
     from aiobungie.crate import user
-<<<<<<< HEAD
-    from aiobungie.internal import helpers
-    from aiobungie.internal import traits
-=======
-    from aiobungie.internal import enums
->>>>>>> 18502721
 
 
 class FactoryInterface(abc.ABC):
@@ -418,13 +412,8 @@
 
     @abc.abstractmethod
     def deserialize_character(
-<<<<<<< HEAD
-        self, payload: helpers.JsonObject
+        self, payload: typedefs.JsonObject
     ) -> typing.Optional[character.Character]:
-=======
-        self, payload: typedefs.JsonObject, *, chartype: enums.Class
-    ) -> character.Character:
->>>>>>> 18502721
         """Deserialize a JSON payload of Destiny 2 character information.
 
         Parameters
@@ -441,13 +430,9 @@
     # Profiles.
 
     @abc.abstractmethod
-<<<<<<< HEAD
     def deserialize_profile(
-        self, payload: helpers.JsonObject, /
+        self, payload: typedefs.JsonObject, /
     ) -> typing.Optional[profile.Profile]:
-=======
-    def deserialize_profile(self, payload: typedefs.JsonObject, /) -> profile.Profile:
->>>>>>> 18502721
         """Deserialize a JSON payload of Bungie.net profile information.
 
         Parameters
@@ -481,7 +466,7 @@
     # Components
 
     def deserialize_components(
-        self, payload: helpers.JsonObject
+        self, payload: typedefs.JsonObject
     ) -> components.Component:
         """Deserialize a JSON payload of Bungie.net profile components information.
 
@@ -690,7 +675,7 @@
 
     @abc.abstractmethod
     def deserialize_seasonal_artifact(
-        self, payload: helpers.JsonObject
+        self, payload: typedefs.JsonObject
     ) -> season.Artifact:
         """Deserialize a JSON payload of a Destiny 2 seasonal artifact information.
 
@@ -707,7 +692,7 @@
 
     @abc.abstractmethod
     def deserialize_profile_progression(
-        self, payload: helpers.JsonObject
+        self, payload: typedefs.JsonObject
     ) -> profile.ProfileProgression:
         """Deserialize a JSON payload of a profile progression component.
 
