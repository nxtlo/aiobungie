# MIT License
#
# Copyright (c) 2020 - Present nxtlo
#
# Permission is hereby granted, free of charge, to any person obtaining a copy
# of this software and associated documentation files (the "Software"), to deal
# in the Software without restriction, including without limitation the rights
# to use, copy, modify, merge, publish, distribute, sublicense, and/or sell
# copies of the Software, and to permit persons to whom the Software is
# furnished to do so, subject to the following conditions:
#
# The above copyright notice and this permission notice shall be included in all
# copies or substantial portions of the Software.
#
# THE SOFTWARE IS PROVIDED "AS IS", WITHOUT WARRANTY OF ANY KIND, EXPRESS OR
# IMPLIED, INCLUDING BUT NOT LIMITED TO THE WARRANTIES OF MERCHANTABILITY,
# FITNESS FOR A PARTICULAR PURPOSE AND NONINFRINGEMENT. IN NO EVENT SHALL THE
# AUTHORS OR COPYRIGHT HOLDERS BE LIABLE FOR ANY CLAIM, DAMAGES OR OTHER
# LIABILITY, WHETHER IN AN ACTION OF CONTRACT, TORT OR OTHERWISE, ARISING FROM,
# OUT OF OR IN CONNECTION WITH THE SOFTWARE OR THE USE OR OTHER DEALINGS IN THE
# SOFTWARE.

"""An API interface for the rest client."""

from __future__ import annotations

__all__: list[str] = ["RESTInterface"]

import abc
import typing

from aiobungie import traits
from aiobungie import undefined
from aiobungie.internal import enums

if typing.TYPE_CHECKING:

    from aiobungie import typedefs
    from aiobungie.crate import fireteams

    ResponseSigT = typing.TypeVar(
        "ResponseSigT",
        covariant=True,
        bound=typing.Union[typedefs.JsonArray, typedefs.JsonObject, None, int],
    )
    ResponseSig = typing.Coroutine[typing.Any, typing.Any, ResponseSigT]


class RESTInterface(traits.RESTful, abc.ABC):
    """An API interface for the rest only client implementation."""

    __slots__: typing.Sequence[str] = ()

    @abc.abstractmethod
    async def fetch_manifest(self) -> bytes:
        """Access The bungie Manifest.

        Returns
        -------
        `builtins.bytes`
            The bytes to read and write the manifest database.
        """

    @abc.abstractmethod
    async def fetch_manifest_path(self) -> str:
        """Return a string of the bungie manifest database url.

        Returns
        -------
        `builtins.str`
            A downloadable url for the bungie manifest database.
        """

    @abc.abstractmethod
    def fetch_user(self, id: int) -> ResponseSig[typedefs.JsonObject]:
        """Fetch a Bungie user by their id.

        Parameters
        ----------
        id: `builtins.int`
            The user id.

        Returns
        -------
        `ResponseSig[aiobungie.typedefs.JsonObject]`
            A JSON object of users objects.

        Raises
        ------
        `aiobungie.error.NotFound`
            The user was not found.
        """

    @abc.abstractmethod
    def search_users(self, name: str, /) -> ResponseSig[typedefs.JsonObject]:
        """Search for users by their global name and return all users who share this name.

        Parameters
        ----------
        name : `str`
            The user name.

        Returns
        -------
        `ResponseSig[aiobungie.typedefs.JsonObject]`
            A JSON object of an array of the found users.

        Raises
        ------
        `aiobungie.NotFound`
            The user(s) was not found.

        """

    @abc.abstractmethod
    def fetch_user_themes(self) -> ResponseSig[typedefs.JsonArray]:
        """Fetch all available user themes.

        Returns
        -------
        `ResponseSig[aiobungie.typedefs.JsonArray]`
            A JSON array of user themes.
        """

    @abc.abstractmethod
    def fetch_hard_linked(
        self,
        credential: int,
        type: typedefs.IntAnd[enums.CredentialType] = enums.CredentialType.STEAMID,
        /,
    ) -> ResponseSig[typedefs.JsonObject]:
        """Gets any hard linked membership given a credential.
        Only works for credentials that are public just `aiobungie.CredentialType.STEAMID` right now.
        Cross Save aware.

        Parameters
        ----------
        credential: `builtins.int`
            A valid SteamID64
        type: `aiobungie.typedefs.IntAnd[aiobungie.CredentialType]`
            The crededntial type. This must not be changed
            Since its only credential that works "currently"

        Returns
        -------
        `ResponseSig[aiobungie.typedefs.JsonObject]`
            A JSON object of the found user hard linked types.
        """

    @abc.abstractmethod
    def fetch_membership_from_id(
        self,
        id: int,
        type: typedefs.IntAnd[enums.MembershipType] = enums.MembershipType.NONE,
        /,
    ) -> ResponseSig[typedefs.JsonObject]:
        """Fetch Bungie user's memberships from their id.

        Parameters
        ----------
        id : `builtins.int`
            The user's id.
        type : `aiobungie.typedefs.IntAnd[aiobungie.MembershipType]`
            The user's membership type.

        Returns
        -------
        `ResponseSig[aiobungie.typedefs.JsonObject]`
            A JSON object of the found user.

        Raises
        ------
        aiobungie.NotFound
            The requested user was not found.
        """

    @abc.abstractmethod
    def fetch_profile(
        self,
        memberid: int,
<<<<<<< HEAD
        type: helpers.IntAnd[enums.MembershipType],
        *components: enums.ComponentType,
    ) -> ResponseSig[helpers.JsonObject]:
=======
        type: typedefs.IntAnd[enums.MembershipType],
        /,
    ) -> ResponseSig[typedefs.JsonObject]:
>>>>>>> 18502721
        """
        Fetche a bungie profile.

        Parameters
        ----------
        memberid: `builtins.int`
            The member's id.
        type: `aiobungie.typedefs.IntAnd[aiobungie.MembershipType]`
            A valid membership type.
        *components : `aiobungie.ComponentType`
            Multiple arguments of profile components to collect and return.

        Returns
        --------
        `ResponseSig[aiobungie.typedefs.JsonObject]`
            A JSON object of the found profile.

        Raises
        ------
        `aiobungie.MembershipTypeError`
            The provided membership type was invalid.
        """

    @abc.abstractmethod
    def fetch_player(
        self,
        name: str,
        type: typedefs.IntAnd[enums.MembershipType] = enums.MembershipType.ALL,
        /,
    ) -> ResponseSig[typedefs.JsonArray]:
        """Fetch a Destiny 2 Player.

        .. note::
            You must also pass the player's unique code.
            A full name parameter should look like this
            `Fate怒#4275`

        Parameters
        -----------
        name: `builtins.str`
            The Player's Name.
        type: `aiobungie.typedefs.IntAnd[aiobungie.MembershipType]`
            The player's membership type, e,g. XBOX, STEAM, PSN

        Returns
        --------
        `ResponseSig[aiobungie.typedefs.JsonArray]`
            A JSON array of the found players.

        Raises
        ------
        `aiobungie.NotFound`
            The player was not found.

        `aiobungie.MembershipTypeError`
            The provided membership type was invalid.
        """

    @abc.abstractmethod
    def fetch_character(
<<<<<<< HEAD
        self,
        member_id: int,
        membership_type: helpers.IntAnd[enums.MembershipType],
        character_id: int,
    ) -> ResponseSig[helpers.JsonObject]:
        """Fetch a Destiny 2 player's character.
=======
        self, memberid: int, type: typedefs.IntAnd[enums.MembershipType], /
    ) -> ResponseSig[typedefs.JsonObject]:
        """Fetch a Destiny 2 player's characters.
>>>>>>> 18502721

        Parameters
        ----------
        member_id: `builtins.int`
            A valid bungie member id.
<<<<<<< HEAD
        membership_type: `aiobungie.internal.helpers.IntAnd[aiobungie.internal.enums.MembershipType]`
=======
        type: `aiobungie.typedefs.IntAnd[aiobungie.internal.enums.MembershipType]`
>>>>>>> 18502721
            The member's membership type.
        character_id : `int`
            The character id to return.

        Returns
        -------
        `ResponseSig[aiobungie.typedefs.JsonObject]`
            A JSON object of the requested character.

        Raises
        ------
        `aiobungie.error.CharacterError`
            raised if the Character was not found.

        `aiobungie.MembershipTypeError`
            The provided membership type was invalid.
        """

    @abc.abstractmethod
    def fetch_activity(
        self,
        member_id: int,
        character_id: int,
        mode: typedefs.IntAnd[enums.GameMode],
        membership_type: typedefs.IntAnd[
            enums.MembershipType
        ] = enums.MembershipType.ALL,
        *,
        page: int = 1,
        limit: int = 1,
    ) -> ResponseSig[typedefs.JsonObject]:
        """Fetch a Destiny 2 activity for the specified user id and character.

        Parameters
        ----------
        member_id: `builtins.int`
            The user id that starts with `4611`.
        character_id: `builtins.int`
            The id of the character to retrieve.
        mode: `aiobungie.typedefs.IntAnd[aiobungie.GameMode]`
            This parameter filters the game mode, Nightfall, Strike, Iron Banner, etc.
        membership_type: `aiobungie.typedefs.IntAnd[aiobungie.internal.enums.MembershipType]`
            The Member ship type, if nothing was passed than it will return all.

        Other Parameters
        ----------------
        page: `builtins.int`
            The page number. Default to `1`
        limit: `builtins.int`
            Limit the returned result. Default to `1`

        Returns
        -------
        `ResponseSig[aiobungie.typedefs.JsonObject]`
            A JSON object of the player's activities.

        Raises
        ------
        `aiobungie.error.ActivityNotFound`
            The activity was not found.

        `aiobungie.MembershipTypeError`
            The provided membership type was invalid.
        """

    @abc.abstractmethod
    def fetch_post_activity(self, instance: int, /) -> ResponseSig[typedefs.JsonObject]:
        """Fetch a post activity details.

        .. warning::
            This http request is not implemented yet
            and it will raise `NotImplementedError`

        Parameters
        ----------
        instance: `builtins.int`
            The activity instance id.

        Returns
        -------
        `ResponseSig[aiobungie.typedefs.JsonObject]`
            A JSON object of the post activity.
        """

    @abc.abstractmethod
    def fetch_clan_from_id(self, id: int, /) -> ResponseSig[typedefs.JsonObject]:
        """Fetch a Bungie Clan by its id.

        Parameters
        -----------
        id: `builtins.int`
            The clan id.

        Returns
        --------
        `ResponseSig[aiobungie.typedefs.JsonObject]`
            A JSON object of the clan.

        Raises
        ------
        `aiobungie.NotFound`
            The clan was not found.
        """

    @abc.abstractmethod
    def fetch_clan(
        self,
        name: str,
        /,
        type: typedefs.IntAnd[enums.GroupType] = enums.GroupType.CLAN,
    ) -> ResponseSig[typedefs.JsonObject]:
        """Fetch a Clan by its name.
        This method will return the first clan found with given name name.

        Parameters
        ----------
        name: `builtins.str`
            The clan name
        type `aiobungie.typedefs.IntAnd[aiobungie.GroupType]`
            The group type, Default is one.

        Returns
        -------
        `ResponseSig[aiobungie.typedefs.JsonObject]`
            A JSON object of the clan.

        Raises
        ------
        `aiobungie.NotFound`
            The clan was not found.
        """

    @abc.abstractmethod
    def fetch_clan_conversations(
        self, clan_id: int, /
    ) -> ResponseSig[typedefs.JsonArray]:
        """Fetch a clan's conversations.

        Parameters
        ----------
        clan_id : `builtins.int`
            The clan's id.

        Returns
        -------
        `ResponseSig[aiobungie.typedefs.JsonArray]`
            A JSON array of the conversations.
        """

    @abc.abstractmethod
    def fetch_clan_admins(self, clan_id: int, /) -> ResponseSig[typedefs.JsonObject]:
        """Fetch the admins and founder members of the clan.

        Parameters
        ----------
        clan_id : `builtins.int`
            The clan id.

        Returns
        -------
        `ResponseSig[aiobungie.typedefs.JsonObject]`
            A JSON object of the clan admins and founder members.

        Raises
        ------
        `aiobungie.NotFound`
            The clan was not found.
        """

    @abc.abstractmethod
    def fetch_groups_for_member(
        self,
        member_id: int,
        member_type: typedefs.IntAnd[enums.MembershipType],
        /,
        *,
        filter: int = 0,
        group_type: typedefs.IntAnd[enums.GroupType] = enums.GroupType.CLAN,
    ) -> ResponseSig[typedefs.JsonObject]:
        """Fetch the information about the groups for a member.

        Parameters
        ----------
        member_id : `builtins.int`
            The member's id
        member_type : `aiobungie.typedefs.IntAnd[aiobungie.MembershipType]`
            The member's membership type.

        Other Parameters
        ----------------
        filter : `builsins.int`
            Filter apply to list of joined groups. This Default to `0`
        group_type : `aiobungie.typedefs.IntAnd[aiobungie.GroupType]`
            The group's type.
            This is always set to `aiobungie.GroupType.CLAN` and should not be changed.

        Returns
        -------
        `ResponseSig[aiobungie.typedefs.JsonObject]`
            A JSON object of an array of the member's membership data and groups data.
        """

    @abc.abstractmethod
    def fetch_potential_groups_for_member(
        self,
        member_id: int,
        member_type: typedefs.IntAnd[enums.MembershipType],
        /,
        *,
        filter: int = 0,
        group_type: typedefs.IntAnd[enums.GroupType] = enums.GroupType.CLAN,
    ) -> ResponseSig[typedefs.JsonObject]:
        """Get information about the groups that a given member has applied to or been invited to.

        Parameters
        ----------
        member_id : `builtins.int`
            The member's id
        member_type : `aiobungie.typedefs.IntAnd[aiobungie.MembershipType]`
            The member's membership type.

        Other Parameters
        ----------------
        filter : `builsins.int`
            Filter apply to list of joined groups. This Default to `0`
        group_type : `aiobungie.typedefs.IntAnd[aiobungie.GroupType]`
            The group's type.
            This is always set to `aiobungie.GroupType.CLAN` and should not be changed.

        Returns
        -------
        `ResponseSig[aiobungie.typedefs.JsonObject]`
            A JSON object of an array of the member's membership data and groups data.
        """

    @abc.abstractmethod
    def fetch_clan_members(
        self,
        clan_id: int,
        type: typedefs.IntAnd[enums.MembershipType] = enums.MembershipType.NONE,
        name: typing.Optional[str] = None,
        /,
    ) -> ResponseSig[typedefs.JsonObject]:
        """Fetch all Bungie Clan members.

        Parameters
        ----------
        clan_id : `builsins.int`
            The clans id
        type : `aiobungie.typedefs.IntAnd[aiobungie.MembershipType]`
            An optional clan member's membership type.
            Default is set to `aiobungie.MembershipType.NONE`
            Which returns the first matched clan member by their name.
        name : `builtins.str`
            This parameter is only provided here to keep the signature with
            the main client implementation, Which only works with the non-rest clients.
            It returns a specific clan member by their name.

        Returns
        -------
        `ResponseSig[aiobungie.typedefs.JsonObject]`
            A JSON object of an array of clan members.

        Raises
        ------
        `aiobungie.NotFound`
            The clan was not found.
        """

    @abc.abstractmethod
    def fetch_inventory_item(self, hash: int, /) -> ResponseSig[typedefs.JsonObject]:
        """Fetch a static inventory item entity given a its hash.

        Parameters
        ----------
        type: `builtins.str`
            Entity's type definition.
        hash: `builtins.int`
            Entity's hash.

        Returns
        -------
        `ResponseSig[aiobungie.typedefs.JsonObject]`
            A JSON array object of the inventory item.
        """

    @abc.abstractmethod
    def fetch_app(self, appid: int, /) -> ResponseSig[typedefs.JsonObject]:
        """Fetch a Bungie Application.

        Parameters
        -----------
        appid: `builtins.int`
            The application id.

        Returns
        --------
        `ResponseSig[aiobungie.typedefs.JsonObject]`
            A JSON object of the application.
        """

    @abc.abstractmethod
    def fetch_linked_profiles(
        self,
        member_id: int,
        member_type: typedefs.IntAnd[enums.MembershipType],
        /,
        *,
        all: bool = False,
    ) -> ResponseSig[typedefs.JsonObject]:
        """Returns a summary information about all profiles linked to the requested member.

        The passed membership id/type maybe a Bungie.Net membership or a Destiny memberships.

        .. note::
            It will only return linked accounts whose linkages you are allowed to view.

        Parameters
        ----------
        member_id : `builtins.int`
            The ID of the membership. This must be a valid Bungie.Net or PSN or Xbox ID.
        member_type : `aiobungie.typedefs.IntAnd[aiobungie.MembershipType]`
            The type for the membership whose linked Destiny account you want to return.

        Other Parameters
        ----------------
        all : `builtins.bool`
            If provided and set to `True`, All memberships regardless
            of whether thry're obscured by overrides will be returned,

            If provided and set to `False`, Only available memberships will be returned.
            The default for this is `False`.

        Returns
        -------
        `ResponseSig[aiobungie.typedefs.JsonObject]`
        A JSON object which contains an Array of profiles, an Array of profiles with errors and Bungie.Net membership
        """

    @abc.abstractmethod
    def fetch_clan_banners(self) -> ResponseSig[typedefs.JsonObject]:
        """Fetch the values of the clan banners.

        Returns
        -------
        `ResponseSig[aiobungie.typedefs.JsonObject]`
            A JSON object of the clan banners.
        """

    @abc.abstractmethod
    def fetch_public_milestones(self) -> ResponseSig[typedefs.JsonObject]:
        """Fetch the available milestones.

        Returns
        -------
        `ResponseSig[aiobungie.typedefs.JsonObject]`
            A JSON object of information about the milestones.
        """

    @abc.abstractmethod
    def fetch_public_milestone_content(
        self, milestone_hash: int, /
    ) -> ResponseSig[typedefs.JsonObject]:
        """Fetch the milestone content given its hash.

        Parameters
        ----------
        milestone_hash : `builtins.int`
            The milestone hash.

        Returns
        -------
        `ResponseSig[aiobungie.typedefs.JsonObject]`
            A JSON object of information related to the fetched milestone.
        """

    @abc.abstractmethod
    def fetch_own_bungie_user(
        self, access_token: str, /
    ) -> ResponseSig[typedefs.JsonObject]:
        """Fetch a bungie user's accounts with the signed in user.
        This GET method  requires a Bearer access token for the authorization.

        .. note::
            This requires OAuth2 scope enabled and the valid Bearer `access_token`.
            This token should be stored somewhere safe and just passed as a parameter. e.g., A database.

        Parameters
        ----------
        access_token : `builtins.str`
            The bearer access token associated with the bungie account.

        Returns
        -------
        `ResponseSig[aiobungie.typedefs.JsonObject]`
            A JSON object of the bungie net user and destiny memberships of this account.
        """

    @abc.abstractmethod
    def equip_item(
        self,
        access_token: str,
        /,
        item_id: int,
        character_id: int,
        membership_type: typedefs.IntAnd[enums.MembershipType],
    ) -> ResponseSig[None]:
        """Equip an item to a character.

        .. note::
            This requires the OAuth2: MoveEquipDestinyItems scope.
            Also You must have a valid Destiny account, and either be
            in a social space, in orbit or offline.

        Parameters
        ----------
        access_token : `builtins.str`
            The bearer access token associated with the bungie account.
        item_id : `builtins.int`
            The item id.
        character_id : `builtins.int`
            The character's id to equip the item to.
        membership_type : `aiobungie.typedefs.IntAnd[aiobungie.MembershipType]`
            The membership type assocaiated with this player.
        """

    @abc.abstractmethod
    def equip_items(
        self,
        access_token: str,
        /,
        item_ids: list[int],
        character_id: int,
        membership_type: typedefs.IntAnd[enums.MembershipType],
    ) -> ResponseSig[None]:
        """Equip multiple items to a character.

        .. note::
            This requires the OAuth2: MoveEquipDestinyItems scope.
            Also You must have a valid Destiny account, and either be
            in a social space, in orbit or offline.

        Parameters
        ----------
        access_token : `builtins.str`
            The bearer access token associated with the bungie account.
        item_ids : `list[builtins.int]`
            A list of item ids.
        character_id : `builtins.int`
            The character's id to equip the item to.
        membership_type : `aiobungie.typedefs.IntAnd[aiobungie.MembershipType]`
            The membership type assocaiated with this player.
        """

    @abc.abstractmethod
    def ban_clan_member(
        self,
        access_token: str,
        /,
        group_id: int,
        membership_id: int,
        membership_type: typedefs.IntAnd[enums.MembershipType],
        *,
        length: int = 0,
        comment: undefined.UndefinedOr[str] = undefined.Undefined,
    ) -> ResponseSig[None]:
        """Bans a member from the clan.

        .. note::
            This request requires OAuth2: oauth2: `AdminGroups` scope.

        Parameters
        ----------
        access_token : `builtins.str`
            The bearer access token associated with the bungie account.
        group_id: `int`
            The group id.
        membership_id : `int`
            The member id to ban.
        membership_type : `aiobungie.typedefs.IntAnd[aiobungie.MembershipType]`
            The member's membership type.

        Other Parameters
        ----------------
        length: `int`
            An optional ban length.
        comment: `aiobungie.UndefinedOr[str]`
            An optional comment to this ban. Default is `UNDEFINED`
        """

    @abc.abstractmethod
    def unban_clan_member(
        self,
        access_token: str,
        /,
        group_id: int,
        membership_id: int,
        membership_type: typedefs.IntAnd[enums.MembershipType],
    ) -> ResponseSig[None]:
        """Unbans a member from the clan.

        .. note::
            This request requires OAuth2: oauth2: `AdminGroups` scope.

        Parameters
        ----------
        access_token : `builtins.str`
            The bearer access token associated with the bungie account.
        group_id: `int`
            The group id.
        membership_id : `int`
            The member id to unban.
        membership_type : `aiobungie.typedefs.IntAnd[aiobungie.MembershipType]`
            The member's membership type.
        """

    @abc.abstractmethod
    def kick_clan_member(
        self,
        access_token: str,
        /,
        group_id: int,
        membership_id: int,
        membership_type: typedefs.IntAnd[enums.MembershipType],
    ) -> ResponseSig[typedefs.JsonObject]:
        """Kick a member from the clan.

        .. note::
            This request requires OAuth2: oauth2: `AdminGroups` scope.

        Parameters
        ----------
        access_token : `builtins.str`
            The bearer access token associated with the bungie account.
        group_id: `int`
            The group id.
        membership_id : `int`
            The member id to kick.
        membership_type : `aiobungie.typedefs.IntAnd[aiobungie.MembershipType]`
            The member's membership type.

        Returns
        -------
        `ResponseSig[aiobungie.typedefs.JsonObject]`
            A JSON object of the group that the member has been kicked from.
        """

    @abc.abstractmethod
    def edit_clan_options(
        self,
        access_token: str,
        /,
        group_id: int,
        *,
        invite_permissions_override: typedefs.NoneOr[bool] = None,
        update_culture_permissionOverride: typedefs.NoneOr[bool] = None,
        host_guided_game_permission_override: typedefs.NoneOr[
            typing.Literal[0, 1, 2]
        ] = None,
        update_banner_permission_override: typedefs.NoneOr[bool] = None,
        join_level: typedefs.NoneOr[typedefs.IntAnd[enums.ClanMemberType]] = None,
    ) -> ResponseSig[None]:
        """Edit the clan options.

        Notes
        -----
        * This request requires OAuth2: oauth2: `AdminGroups` scope.
        * All arguments will default to `None` if not provided. This does not include `access_token` and `group_id`

        Parameters
        ----------
        access_token : `builtins.str`
            The bearer access token associated with the bungie account.
        group_id: `int`
            The group id.

        Other Parameters
        ----------------
        invite_permissions_override : `aiobungie.typedefs.NoneOr[bool]`
            Minimum Member Level allowed to invite new members to group
            Always Allowed: Founder, Acting Founder
            True means admins have this power, false means they don't
            Default is False for clans, True for groups.
        update_culture_permissionOverride : `aiobungie.typedefs.NoneOr[bool]`
            Minimum Member Level allowed to update group culture
            Always Allowed: Founder, Acting Founder
            True means admins have this power, false means they don't
            Default is False for clans, True for groups.
        host_guided_game_permission_override : `aiobungie.typedefs.NoneOr[typing.Literal[0, 1, 2]]`
            Minimum Member Level allowed to host guided games
            Always Allowed: Founder, Acting Founder, Admin
            Allowed Overrides: `0` -> None, `1` -> Beginner `2` -> Member.
            Default is Member for clans, None for groups, although this means nothing for groups.
        update_banner_permission_override : `aiobungie.typedefs.NoneOr[bool]`
            Minimum Member Level allowed to update banner
            Always Allowed: Founder, Acting Founder
            True means admins have this power, false means they don't
            Default is False for clans, True for groups.
        join_level : `aiobungie.ClanMemberType`
            Level to join a member at when accepting an invite, application, or joining an open clan.
            Default is `aiobungie.ClanMemberType.BEGINNER`
        """

    @abc.abstractmethod
    def edit_clan(
        self,
        access_token: str,
        /,
        group_id: int,
        *,
        name: typedefs.NoneOr[str] = None,
        about: typedefs.NoneOr[str] = None,
        motto: typedefs.NoneOr[str] = None,
        theme: typedefs.NoneOr[str] = None,
        tags: typedefs.NoneOr[typing.Sequence[str]] = None,
        is_public: typedefs.NoneOr[bool] = None,
        locale: typedefs.NoneOr[str] = None,
        avatar_image_index: typedefs.NoneOr[int] = None,
        membership_option: typedefs.NoneOr[
            typedefs.IntAnd[enums.MembershipOption]
        ] = None,
        allow_chat: typedefs.NoneOr[bool] = None,
        chat_security: typedefs.NoneOr[typing.Literal[0, 1]] = None,
        call_sign: typedefs.NoneOr[str] = None,
        homepage: typedefs.NoneOr[typing.Literal[0, 1, 2]] = None,
        enable_invite_messaging_for_admins: typedefs.NoneOr[bool] = None,
        default_publicity: typedefs.NoneOr[typing.Literal[0, 1, 2]] = None,
        is_public_topic_admin: typedefs.NoneOr[bool] = None,
    ) -> ResponseSig[None]:
        """Edit a clan.

        Notes
        -----
        * This request requires OAuth2: oauth2: `AdminGroups` scope.
        * All arguments will default to `None` if not provided. This does not include `access_token` and `group_id`

        Parameters
        ----------
        access_token : `str`
            The bearer access token associated with the bungie account.
        group_id: `int`
            The group id to edit.

        Other Parameters
        ----------------
        name : `aiobungie.typedefs.NoneOr[str]`
            The name to edit the clan with.
        about : `aiobungie.typedefs.NoneOr[str]`
            The about section to edit the clan with.
        motto : `aiobungie.typedefs.NoneOr[str]`
            The motto section to edit the clan with.
        theme : `aiobungie.typedefs.NoneOr[str]`
            The theme name to edit the clan with.
        tags : `aiobungie.typedefs.NoneOr[typing.Sequence[str]]`
            A sequence of strings to replace the clan tags with.
        is_public : `aiobungie.typedefs.NoneOr[bool]`
            If provided and set to `True`, The clan will set to private.
            If provided and set to `False`, The clan will set to public whether it was or not.
        locale : `aiobungie.typedefs.NoneOr[str]`
            The locale section to edit the clan with.
        avatar_image_index : `aiobungie.typedefs.NoneOr[int]`
            The clan avatar image index to edit the clan with.
        membership_option : `aiobungie.typedefs.NoneOr[aiobungie.typedefs.IntAnd[aiobungie.MembershipOption]]` # noqa: E501 # Line too long
            The clan membership option to edit it with.
        allow_chat : `aiobungie.typedefs.NoneOr[bool]`
            If provided and set to `True`, The clan members will be allowed to chat.
            If provided and set to `False`, The clan members will not be allowed to chat.
        chat_security : `aiobungie.typedefs.NoneOr[typing.Literal[0, 1]]`
            If provided and set to `0`, The clan chat security will be edited to `Group` only.
            If provided and set to `1`, The clan chat security will be edited to `Admin` only.
        call_sign : `aiobungie.typedefs.NoneOr[str]`
            The clan call sign to edit it with.
        homepage : `aiobungie.typedefs.NoneOr[typing.Literal[0, 1, 2]]`
            If provided and set to `0`, The clan chat homepage will be edited to `Wall`.
            If provided and set to `1`, The clan chat homepage will be edited to `Forum`.
            If provided and set to `0`, The clan chat homepage will be edited to `AllianceForum`.
        enable_invite_messaging_for_admins : `aiobungie.typedefs.NoneOr[bool]`
            ???
        default_publicity : `aiobungie.typedefs.NoneOr[typing.Literal[0, 1, 2]]`
            If provided and set to `0`, The clan chat publicity will be edited to `Public`.
            If provided and set to `1`, The clan chat publicity will be edited to `Alliance`.
            If provided and set to `2`, The clan chat publicity will be edited to `Private`.
        is_public_topic_admin : `aiobungie.typedefs.NoneOr[bool]`
            ???
        """

    @abc.abstractmethod
    def fetch_friends(self, access_token: str, /) -> ResponseSig[typedefs.JsonObject]:
        """Fetch bungie friend list.

        .. note::
            This requests OAuth2: ReadUserData scope.

        Parameters
        -----------
        access_token : `str`
            The bearer access token associated with the bungie account.

        Returns
        -------
        `ResponseSig[aiobungie.typedefs.JsonObject]`
            A JSON object of an array of the bungie friends's data.
        """

    @abc.abstractmethod
    def fetch_friend_requests(
        self, access_token: str, /
    ) -> ResponseSig[typedefs.JsonObject]:
        """Fetch pending bungie friend requests queue.

        .. note::
            This requests OAuth2: ReadUserData scope.

        Parameters
        -----------
        access_token : `str`
            The bearer access token associated with the bungie account.

        Returns
        -------
        `ResponseSig[aiobungie.typedefs.JsonObject]`
            A JSON object of incoming requests and outgoing requests.
        """

    @abc.abstractmethod
    def accept_friend_request(
        self, access_token: str, /, member_id: int
    ) -> ResponseSig[None]:
        """Accepts a friend relationship with the target user. The user must be on your incoming friend request list.

        .. note::
            This request requires OAuth2: BnetWrite scope.

        Parameters
        -----------
        access_token : `str`
            The bearer access token associated with the bungie account.
        member_id : `int`
            The member's id to accept.
        """

    @abc.abstractmethod
    def send_friend_request(
        self, access_token: str, /, member_id: int
    ) -> ResponseSig[None]:
        """Requests a friend relationship with the target user.

        .. note::
            This request requires OAuth2: BnetWrite scope.

        Parameters
        -----------
        access_token : `str`
            The bearer access token associated with the bungie account.
        member_id: `int`
            The member's id to send the request to.
        """

    @abc.abstractmethod
    def decline_friend_request(
        self, access_token: str, /, member_id: int
    ) -> ResponseSig[None]:
        """Decline a friend request with the target user. The user must be in your incoming friend request list.

        .. note::
            This request requires OAuth2: BnetWrite scope.

        Parameters
        -----------
        access_token : `str`
            The bearer access token associated with the bungie account.
        member_id : `int`
            The member's id to decline.
        """

    @abc.abstractmethod
    def remove_friend(self, access_token: str, /, member_id: int) -> ResponseSig[None]:
        """Removes a friend from your friend list. The user must be in your friend list.

        .. note::
            This request requires OAuth2: BnetWrite scope.

        Parameters
        -----------
        access_token : `str`
            The bearer access token associated with the bungie account.
        member_id : `int`
            The member's id to remove.
        """

    @abc.abstractmethod
    def remove_friend_request(
        self, access_token: str, /, member_id: int
    ) -> ResponseSig[None]:
        """Removes a friend from your friend list requests. The user must be in your outgoing request list.

        .. note :
            This request requires OAuth2: BnetWrite scope.

        Parameters
        -----------
        access_token : `str`
            The bearer access token associated with the bungie account.
        member_id: `int`
            The member's id to remove from the requested friend list.
        """

    @abc.abstractmethod
    def approve_all_pending_group_users(
        self,
        access_token: str,
        /,
        group_id: int,
        message: undefined.UndefinedOr[str] = undefined.Undefined,
    ) -> ResponseSig[None]:
        """Apporve all pending users for the given group id.

        .. note::
            This request requires OAuth2: AdminGroups scope.

        Parameters
        ----------
        access_token : `str`
            The bearer access token associated with the bungie account.
        group_id: `int`
            The given group id.

        Other Parameters
        ----------------
        message: `aiobungie.UndefinedOr[str]`
            An optional message to send with the request. Default is `UNDEFINED`.
        """

    @abc.abstractmethod
    def deny_all_pending_group_users(
        self,
        access_token: str,
        /,
        group_id: int,
        *,
        message: undefined.UndefinedOr[str] = undefined.Undefined,
    ) -> ResponseSig[None]:
        """Deny all pending users for the given group id.

        .. note::
            This request requires OAuth2: AdminGroups scope.

        Parameters
        ----------
        access_token : `str`
            The bearer access token associated with the bungie account.
        group_id: `int`
            The given group id.

        Other Parameters
        ----------------
        message: `aiobungie.UndefinedOr[str]`
            An optional message to send with the request. Default is `UNDEFINED`.
        """

    @abc.abstractmethod
    def add_optional_conversation(
        self,
        access_token: str,
        /,
        group_id: int,
        *,
        name: undefined.UndefinedOr[str] = undefined.Undefined,
        security: typing.Literal[0, 1] = 0,
    ) -> ResponseSig[None]:
        """Add a new chat channel to a group.

        .. note::
            This request requires OAuth2: AdminGroups scope.

        Parameters
        ----------
        access_token : `str`
            The bearer access token associated with the bungie account.
        group_id: `int`
            The given group id.

        Other parameters
        ----------------
        name: `aiobungie.UndefinedOr[str]`
            The chat name. Default to `UNDEFINED`
        security: `typing.Literal[0, 1]`
            The security level of the chat.

            If provided and set to 0, It will be to `Group` only.
            If provided and set to 1, It will be `Admins` only.
            Default is `0`
        """

    @abc.abstractmethod
    def edit_optional_conversation(
        self,
        access_token: str,
        /,
        group_id: int,
        conversation_id: int,
        *,
        name: undefined.UndefinedOr[str] = undefined.Undefined,
        security: typing.Literal[0, 1] = 0,
        enable_chat: bool = False,
    ) -> ResponseSig[None]:
        """Edit the settings of this chat channel.

        .. note::
            This request requires OAuth2: AdminGroups scope.

        Parameters
        ----------
        access_token : `str`
            The bearer access token associated with the bungie account.
        group_id : `int`
            The given group id.
        conversation_id : `int`
            The conversation/chat id.

        Other parameters
        ----------------
        name: `aiobungie.UndefinedOr[str]`
            The new chat name. Default to `UNDEFINED`
        security: `typing.Literal[0, 1]`
            The new security level of the chat.

            If provided and set to 0, It will be to `Group` only.
            If provided and set to 1, It will be `Admins` only.
            Default is `0`
        enable_chat : `bool`
            Whether to enable chatting or not.
            If set to `True` then chatting will be enabled. Otherwise it will be disabled.
        """

    @abc.abstractmethod
    def transfer_item(
        self,
        access_token: str,
        /,
        item_id: int,
        item_hash: int,
        character_id: int,
        member_type: typedefs.IntAnd[enums.MembershipType],
        *,
        stack_size: int = 1,
        vault: bool = False,
    ) -> ResponseSig[None]:
        """Transfer an item from / to your vault.

        Notes
        -----
        * This method requires OAuth2: MoveEquipDestinyItems scope.
        * This method requires both item id and hash.

        Parameters
        ----------
        access_token : `str`
            The bearer access token associated with the bungie account.
        item_id : `int`
            The item id you to transfer.
        item_hash : `int`
            The item hash.
        character_id : `int`
            The character id to transfer the item from/to.
        member_type : `aiobungie.typedefs.IntAnd[aiobungie.MembershipType]`
            The user membership type.

        Other Parameters
        ----------------
        stack_size : `int`
            The item stack size.
        valut : `bool`
            Whether to trasnfer this item to your valut or not. Defaults to `False`.
        """

    @abc.abstractmethod
    def pull_item(
        self,
        access_token: str,
        /,
        item_id: int,
        item_hash: int,
        character_id: int,
        member_type: typedefs.IntAnd[enums.MembershipType],
        *,
        stack_size: int = 1,
        vault: bool = False,
    ) -> ResponseSig[None]:
        """pull an item from the postmaster.

        Notes
        -----
        * This method requires OAuth2: MoveEquipDestinyItems scope.
        * This method requires both item id and hash.

        Parameters
        ----------
        access_token : `str`
            The bearer access token associated with the bungie account.
        item_id : `int`
            The item id to pull.
        item_hash : `int`
            The item hash.
        character_id : `int`
            The character id to pull the item to.
        member_type : `aiobungie.typedefs.IntAnd[aiobungie.MembershipType]`
            The user membership type.

        Other Parameters
        ----------------
        stack_size : `int`
            The item stack size.
        valut : `bool`
            Whether to pill this item to your valut or not. Defaults to `False`.
        """

    @abc.abstractmethod
    def fetch_fireteams(
        self,
        activity_type: typedefs.IntAnd[fireteams.FireteamActivity],
        *,
        platform: typedefs.IntAnd[fireteams.FireteamPlatform],
        language: typing.Union[fireteams.FireteamLanguage, str],
        date_range: typedefs.IntAnd[fireteams.FireteamDate] = 0,
        page: int = 0,
        slots_filter: int = 0,
    ) -> ResponseSig[typedefs.JsonObject]:
        """Fetch public Bungie fireteams with open slots.

        Parameters
        ----------
        activity_type : `aiobungie.typedefs.IntAnd[aiobungie.crate.FireteamActivity]`
            The fireteam activity type.

        Other Parameters
        ----------------
        platform : `aiobungie.typedefs.IntAnd[aiobungie.crate.fireteams.FireteamPlatform]`
            If this is provided. Then the results will be filtered with the given platform.
            Defaults to `aiobungie.crate.FireteamPlatform.ANY` which returns all platforms.
        language : `typing.Union[aiobungie.crate.fireteams.FireteamLanguage, str]`
            A locale language to filter the used language in that fireteam.
            Defaults to `aiobungie.crate.FireteamLanguage.ALL`
        date_range : `aiobungie.typedefs.IntAnd[aiobungie.FireteamDate]`
            An integer to filter the date range of the returned fireteams. Defaults to `aiobungie.FireteamDate.ALL`.
        page : `int`
            The page number. By default its `0` which returns all available activities.
        slots_filter : `int`
            Filter the returned fireteams based on available slots. Default is `0`

        Returns
        -------
        `ResponseSig[aiobungie.typedefs.JsonObject]`
            A JSON object of the fireteam details.
        """

    @abc.abstractmethod
    def fetch_avaliable_clan_fireteams(
        self,
        access_token: str,
        group_id: int,
        activity_type: typedefs.IntAnd[fireteams.FireteamActivity],
        *,
        platform: typedefs.IntAnd[fireteams.FireteamPlatform],
        language: typing.Union[fireteams.FireteamLanguage, str],
        date_range: typedefs.IntAnd[fireteams.FireteamDate] = 0,
        page: int = 0,
        public_only: bool = False,
        slots_filter: int = 0,
    ) -> ResponseSig[typedefs.JsonObject]:
        """Fetch a clan's fireteams with open slots.

        .. note::
            This method requires OAuth2: ReadGroups scope.

        Parameters
        ----------
        access_token : `str`
            The bearer access token associated with the bungie account.
        group_id : `int`
            The group/clan id of the fireteam.
        activity_type : `aiobungie.typedefs.IntAnd[aiobungie.crate.FireteamActivity]`
            The fireteam activity type.

        Other Parameters
        ----------------
        platform : `aiobungie.typedefs.IntAnd[aiobungie.crate.fireteams.FireteamPlatform]`
            If this is provided. Then the results will be filtered with the given platform.
            Defaults to `aiobungie.crate.FireteamPlatform.ANY` which returns all platforms.
        language : `typing.Union[aiobungie.crate.fireteams.FireteamLanguage, str]`
            A locale language to filter the used language in that fireteam.
            Defaults to `aiobungie.crate.FireteamLanguage.ALL`
        date_range : `aiobungie.typedefs.IntAnd[aiobungie.FireteamDate]`
            An integer to filter the date range of the returned fireteams. Defaults to `aiobungie.FireteamDate.ALL`.
        page : `int`
            The page number. By default its `0` which returns all available activities.
        public_only: `bool`
            If set to True, Then only public fireteams will be returned.
        slots_filter : `int`
            Filter the returned fireteams based on available slots. Default is `0`

        Returns
        -------
        `ResponseSig[aiobungie.typedefs.JsonObject]`
            A JSON object of the fireteams detail.
        """

    @abc.abstractmethod
    def fetch_clan_fireteam(
        self, access_token: str, fireteam_id: int, group_id: int
    ) -> ResponseSig[typedefs.JsonObject]:
        """Fetch a specific clan fireteam.

        .. note::
            This method requires OAuth2: ReadGroups scope.

        Parameters
        ----------
        access_token : `str`
            The bearer access token associated with the bungie account.
        group_id : `int`
            The group/clan id to fetch the fireteam from.
        fireteam_id : `int`
            The fireteam id to fetch.

        Returns
        -------
        `ResponseSig[aiobungie.typedefs.JsonObject]`
            A JSON object of the fireteam details.
        """

    @abc.abstractmethod
    def fetch_my_clan_fireteams(
        self,
        access_token: str,
        group_id: int,
        *,
        include_closed: bool = True,
        platform: typedefs.IntAnd[fireteams.FireteamPlatform],
        language: typing.Union[fireteams.FireteamLanguage, str],
        filtered: bool = True,
        page: int = 0,
    ) -> ResponseSig[typedefs.JsonObject]:
        """Fetch a clan's fireteams with open slots.

        .. note::
            This method requires OAuth2: ReadGroups scope.

        Parameters
        ----------
        access_token : `str`
            The bearer access token associated with the bungie account.
        group_id : `int`
            The group/clan id to fetch.

        Other Parameters
        ----------------
        include_closed : `bool`
            If provided and set to `True`, It will also return closed fireteams.
            If provided and set to `False`, It will only return public fireteams.
            Default is `True`.
        platform : `aiobungie.typedefs.IntAnd[aiobungie.crate.fireteams.FireteamPlatform]`
            If this is provided. Then the results will be filtered with the given platform.
            Defaults to `aiobungie.crate.FireteamPlatform.ANY` which returns all platforms.
        language : `typing.Union[aiobungie.crate.fireteams.FireteamLanguage, str]`
            A locale language to filter the used language in that fireteam.
            Defaults to `aiobungie.crate.FireteamLanguage.ALL`
        filtered : `bool`
            If set to `True`, it will filter by clan. Otherwise not. Default is `True`.
        page : `int`
            The page number. By default its `0` which returns all available activities.

        Returns
        -------
        `ResponseSig[aiobungie.typedefs.JsonObject]`
            A JSON object of the fireteams detail.
        """

    @abc.abstractmethod
    def fetch_private_clan_fireteams(
        self, access_token: str, group_id: int, /
    ) -> ResponseSig[int]:
        """Fetch the active count of the clan fireteams that are only private.

        .. note::
            This method requires OAuth2: ReadGroups scope.

        Parameters
        ----------
        access_token : `str`
            The bearer access token associated with the bungie account.
        group_id : `int`
            The group/clan id.

        Returns
        -------
        `ResponseSig[int]`
            The active fireteams count. Max value returned is 25.
        """

    @abc.abstractmethod
    def fetch_item(
        self, member_id: int, item_id: int, /
    ) -> ResponseSig[typedefs.JsonObject]:
        raise NotImplementedError

    @abc.abstractmethod
    def fetch_clan_weekly_rewards(
        self, clan_id: int, /
    ) -> ResponseSig[typedefs.JsonObject]:
        raise NotImplementedError

    @abc.abstractmethod
    def fetch_weapon_history(
        self,
        character_id: int,
        member_id: int,
        member_type: typedefs.IntAnd[enums.MembershipType],
    ) -> ResponseSig[typedefs.JsonObject]:
        raise NotImplementedError<|MERGE_RESOLUTION|>--- conflicted
+++ resolved
@@ -178,15 +178,9 @@
     def fetch_profile(
         self,
         memberid: int,
-<<<<<<< HEAD
-        type: helpers.IntAnd[enums.MembershipType],
+        type: typedefs.IntAnd[enums.MembershipType],
         *components: enums.ComponentType,
-    ) -> ResponseSig[helpers.JsonObject]:
-=======
-        type: typedefs.IntAnd[enums.MembershipType],
-        /,
-    ) -> ResponseSig[typedefs.JsonObject]:
->>>>>>> 18502721
+    ) -> ResponseSig[typedefs.JsonObject]:
         """
         Fetche a bungie profile.
 
@@ -247,28 +241,18 @@
 
     @abc.abstractmethod
     def fetch_character(
-<<<<<<< HEAD
         self,
         member_id: int,
-        membership_type: helpers.IntAnd[enums.MembershipType],
+        type: typedefs.IntAnd[enums.MembershipType],
         character_id: int,
-    ) -> ResponseSig[helpers.JsonObject]:
-        """Fetch a Destiny 2 player's character.
-=======
-        self, memberid: int, type: typedefs.IntAnd[enums.MembershipType], /
     ) -> ResponseSig[typedefs.JsonObject]:
         """Fetch a Destiny 2 player's characters.
->>>>>>> 18502721
 
         Parameters
         ----------
         member_id: `builtins.int`
             A valid bungie member id.
-<<<<<<< HEAD
-        membership_type: `aiobungie.internal.helpers.IntAnd[aiobungie.internal.enums.MembershipType]`
-=======
         type: `aiobungie.typedefs.IntAnd[aiobungie.internal.enums.MembershipType]`
->>>>>>> 18502721
             The member's membership type.
         character_id : `int`
             The character id to return.
