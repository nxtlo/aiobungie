# MIT License
# Copyright (c) 2020 - Present nxtlo
#
# Permission is hereby granted, free of charge, to any person obtaining a copy
# of this software and associated documentation files (the "Software"), to deal
# in the Software without restriction, including without limitation the rights
# to use, copy, modify, merge, publish, distribute, sublicense, and/or sell
# copies of the Software, and to permit persons to whom the Software is
# furnished to do so, subject to the following conditions:
#
# The above copyright notice and this permission notice shall be included in all
# copies or substantial portions of the Software.
#
# THE SOFTWARE IS PROVIDED "AS IS", WITHOUT WARRANTY OF ANY KIND, EXPRESS OR
# IMPLIED, INCLUDING BUT NOT LIMITED TO THE WARRANTIES OF MERCHANTABILITY,
# FITNESS FOR A PARTICULAR PURPOSE AND NONINFRINGEMENT. IN NO EVENT SHALL THE
# AUTHORS OR COPYRIGHT HOLDERS BE LIABLE FOR ANY CLAIM, DAMAGES OR OTHER
# LIABILITY, WHETHER IN AN ACTION OF CONTRACT, TORT OR OTHERWISE, ARISING FROM,
# OUT OF OR IN CONNECTION WITH THE SOFTWARE OR THE USE OR OTHER DEALINGS IN THE
# SOFTWARE.

"""Marshalling factory used to deserializing REST JSON payloads into an `aiobungie.crate`."""

from __future__ import annotations

__all__: tuple[str, ...] = ("Factory",)

import typing

from aiobungie import interfaces
from aiobungie import typedefs
from aiobungie import undefined
from aiobungie.crate import activity
from aiobungie.crate import application
from aiobungie.crate import character
from aiobungie.crate import clans
from aiobungie.crate import components
from aiobungie.crate import entity
from aiobungie.crate import fireteams
from aiobungie.crate import friends
from aiobungie.crate import items
from aiobungie.crate import milestones
from aiobungie.crate import profile
from aiobungie.crate import progressions
from aiobungie.crate import records
from aiobungie.crate import season
from aiobungie.crate import user
from aiobungie.internal import assets
from aiobungie.internal import enums
from aiobungie.internal import helpers
from aiobungie.internal import time

if typing.TYPE_CHECKING:
    import collections.abc as collections
    import datetime

    from aiobungie import traits


class Factory(interfaces.FactoryInterface):
    """The base deserialization factory class for all aiobungie objects.

    Highly inspired hikari entity factory used to deserialize JSON responses from the REST client and turning them
    into a `aiobungie.crate` Python classes.
    """

    __slots__ = ("_net",)

    def __init__(self, net: traits.Netrunner) -> None:
        self._net = net

    def deserialize_bungie_user(self, data: typedefs.JSONObject) -> user.BungieUser:
        return user.BungieUser(
            id=int(data["membershipId"]),
            created_at=time.clean_date(data["firstAccess"]),
            name=data.get("cachedBungieGlobalDisplayName", undefined.Undefined),
            is_deleted=data["isDeleted"],
            about=data["about"],
            updated_at=time.clean_date(data["lastUpdate"]),
            psn_name=data.get("psnDisplayName", None),
            stadia_name=data.get("stadiaDisplayName", None),
            steam_name=data.get("steamDisplayName", None),
            twitch_name=data.get("twitchDisplayName", None),
            blizzard_name=data.get("blizzardDisplayName", None),
            status=data["statusText"],
            locale=data["locale"],
            picture=assets.Image(path=str(data["profilePicturePath"])),
            code=data.get("cachedBungieGlobalDisplayNameCode", None),
            unique_name=data.get("uniqueName", None),
            theme_id=int(data["profileTheme"]),
            show_activity=bool(data["showActivity"]),
            theme_name=data["profileThemeName"],
            display_title=data["userTitleDisplay"],
        )

    def deserialize_partial_bungie_user(
        self, payload: typedefs.JSONObject
    ) -> user.PartialBungieUser:
        return user.PartialBungieUser(
            net=self._net,
            types=[
                enums.MembershipType(type_)
                for type_ in payload.get("applicableMembershipTypes", [])
            ],
            name=payload.get("displayName", undefined.Undefined),
            id=int(payload["membershipId"]),
            crossave_override=enums.MembershipType(payload["crossSaveOverride"]),
            is_public=payload["isPublic"],
            icon=assets.Image(payload.get("iconPath", "")),
            type=enums.MembershipType(payload["membershipType"]),
        )

    def deserialize_destiny_membership(
        self, payload: typedefs.JSONObject
    ) -> user.DestinyMembership:
        name: undefined.UndefinedOr[str] = undefined.Undefined
        if (
            raw_name := payload.get("bungieGlobalDisplayName", "")
        ) and not typedefs.is_unknown(raw_name):
            name = raw_name

        return user.DestinyMembership(
            net=self._net,
            id=int(payload["membershipId"]),
            name=name,
            code=payload.get("bungieGlobalDisplayNameCode", None),
            last_seen_name=payload.get("LastSeenDisplayName", payload["displayName"]),
            type=enums.MembershipType(payload["membershipType"]),
            is_public=payload["isPublic"],
            crossave_override=enums.MembershipType(payload["crossSaveOverride"]),
            icon=assets.Image(payload.get("iconPath", "")),
            types=[
                enums.MembershipType(type_)
                for type_ in payload["applicableMembershipTypes"]
            ],
        )

    def deserialize_destiny_memberships(
        self, data: typedefs.JSONArray
    ) -> collections.Sequence[user.DestinyMembership]:
        return [self.deserialize_destiny_membership(membership) for membership in data]

    def deserialize_user(self, data: typedefs.JSONObject) -> user.User:

        primary_membership_id: typing.Optional[int] = None
        if raw_primary_id := data.get("primaryMembershipId"):
            primary_membership_id = int(raw_primary_id)

        return user.User(
            bungie=self.deserialize_bungie_user(data["bungieNetUser"]),
            destiny=self.deserialize_destiny_memberships(data["destinyMemberships"]),
            primary_membership_id=primary_membership_id,
        )

    def deseialize_searched_user(
        self, payload: typedefs.JSONObject
    ) -> user.SearchableDestinyUser:
        name: undefined.UndefinedOr[str] = undefined.Undefined
        if (raw_name := payload["bungieGlobalDisplayName"]) and not typedefs.is_unknown(
            raw_name
        ):
            name = raw_name

        code: typing.Optional[int] = None
        if raw_code := payload.get("bungieGlobalDisplayNameCode"):
            code = int(raw_code)

        bungie_id: typing.Optional[int] = None
        if raw_bungie_id := payload.get("bungieNetMembershipId"):
            bungie_id = int(raw_bungie_id)

        return user.SearchableDestinyUser(
            name=name,
            code=code,
            bungie_id=bungie_id,
            memberships=self.deserialize_destiny_memberships(
                payload["destinyMemberships"]
            ),
        )

    def deserialize_user_credentials(
        self, payload: typedefs.JSONArray
    ) -> collections.Sequence[user.UserCredentials]:
        return [
            user.UserCredentials(
                type=enums.CredentialType(int(creds["credentialType"])),
                display_name=creds["credentialDisplayName"],
                is_public=creds["isPublic"],
                self_as_string=creds.get("credentialAsString", undefined.Undefined),
            )
            for creds in payload
        ]

    @staticmethod
    def set_themese_attrs(
        payload: typedefs.JSONArray, /
    ) -> typing.Collection[user.UserThemes]:
        if payload is None:
            raise ValueError("No themes found.")

        theme_map: dict[int, user.UserThemes] = {}
        theme_ids: list[int] = helpers.just(payload, "userThemeId")
        theme_names: list[typedefs.NoneOr[str]] = helpers.just(payload, "userThemeName")
        theme_descriptions: list[typedefs.NoneOr[str]] = helpers.just(
            payload, "userThemeDescription"
        )

        for t_id, t_name, t_desc in zip(theme_ids, theme_names, theme_descriptions):
            theme_map[t_id] = user.UserThemes(
                id=int(t_id),
                name=t_name or undefined.Undefined,
                description=t_desc or undefined.Undefined,
            )
        return theme_map.values()

    def deserialize_user_themes(
        self, payload: typedefs.JSONArray
    ) -> collections.Sequence[user.UserThemes]:
        return list(self.set_themese_attrs(payload))

    def deserialize_clan(self, payload: typedefs.JSONObject) -> clans.Clan:

        # This is kinda redundant
        data = payload

        # This is always outside the details.
        current_user_map: typing.Optional[
            collections.Mapping[str, clans.ClanMember]
        ] = None
        if raw_current_user_map := payload.get("currentUserMemberMap"):
            current_user_map = {
                membership_type: self.deserialize_clan_member(membership)
                for membership_type, membership in raw_current_user_map.items()
            }

        try:
            data = payload["detail"]
        except KeyError:
            pass

        id = data["groupId"]
        name = data["name"]
        created_at = data["creationDate"]
        member_count = data["memberCount"]
        about = data["about"]
        motto = data["motto"]
        is_public = data["isPublic"]
        banner = assets.Image(str(data["bannerPath"]))
        avatar = assets.Image(str(data["avatarPath"]))
        tags = data["tags"]
        type = data["groupType"]

        features = data["features"]
        features_obj = clans.ClanFeatures(
            max_members=features["maximumMembers"],
            max_membership_types=features["maximumMembershipsOfGroupType"],
            capabilities=features["capabilities"],
            membership_types=features["membershipTypes"],
            invite_permissions=features["invitePermissionOverride"],
            update_banner_permissions=features["updateBannerPermissionOverride"],
            update_culture_permissions=features["updateCulturePermissionOverride"],
            join_level=features["joinLevel"],
        )

        information: typedefs.JSONObject = data["clanInfo"]
        progression: collections.Mapping[int, progressions.Progression] = {
            int(prog_hash): self.deserialize_progressions(prog)
            for prog_hash, prog in information["d2ClanProgressions"].items()
        }

        founder: typedefs.NoneOr[clans.ClanMember] = None
        if raw_founder := payload.get("founder"):
            founder = self.deserialize_clan_member(raw_founder)

        return clans.Clan(
            net=self._net,
            id=int(id),
            name=name,
            type=enums.GroupType(type),
            created_at=time.clean_date(created_at),
            member_count=member_count,
            motto=motto,
            about=about,
            is_public=is_public,
            banner=banner,
            avatar=avatar,
            tags=tags,
            features=features_obj,
            owner=founder,
            progressions=progression,
            call_sign=information["clanCallsign"],
            banner_data=information["clanBannerData"],
            chat_security=data["chatSecurity"],
            conversation_id=int(data["conversationId"]),
            allow_chat=data["allowChat"],
            theme=data["theme"],
            current_user_membership=current_user_map,
        )

    def deserialize_clan_member(self, data: typedefs.JSONObject, /) -> clans.ClanMember:
        destiny_user = self.deserialize_destiny_membership(data["destinyUserInfo"])
        return clans.ClanMember(
            net=self._net,
            last_seen_name=destiny_user.last_seen_name,
            id=destiny_user.id,
            name=destiny_user.name,
            icon=destiny_user.icon,
            last_online=time.from_timestamp(int(data["lastOnlineStatusChange"])),
            group_id=int(data["groupId"]),
            joined_at=time.clean_date(data["joinDate"]),
            types=destiny_user.types,
            is_public=destiny_user.is_public,
            type=destiny_user.type,
            code=destiny_user.code,
            is_online=data["isOnline"],
            crossave_override=destiny_user.crossave_override,
            bungie=self.deserialize_partial_bungie_user(data["bungieNetUserInfo"])
            if "bungieNetUserInfo" in data
            else None,
            member_type=enums.ClanMemberType(int(data["memberType"])),
        )

    def deserialize_clan_members(
        self, data: typedefs.JSONObject, /
    ) -> collections.Sequence[clans.ClanMember]:
        return [self.deserialize_clan_member(member) for member in data["results"]]

    def deserialize_group_member(
        self, payload: typedefs.JSONObject
    ) -> clans.GroupMember:
        member = payload["member"]
        return clans.GroupMember(
            net=self._net,
            join_date=time.clean_date(member["joinDate"]),
            group_id=int(member["groupId"]),
            member_type=enums.ClanMemberType(member["memberType"]),
            is_online=member["isOnline"],
            last_online=time.from_timestamp(int(member["lastOnlineStatusChange"])),
            inactive_memberships=payload.get("areAllMembershipsInactive", None),
            member=self.deserialize_destiny_membership(member["destinyUserInfo"]),
            group=self.deserialize_clan(payload["group"]),
        )

    def deserialize_clan_convos(
        self, payload: typedefs.JSONArray
    ) -> collections.Sequence[clans.ClanConversation]:
        map = {}
        vec: list[clans.ClanConversation] = []
        if payload:
            for convo in payload:
                for k, v in convo.items():
                    map[k] = v

                name: undefined.UndefinedOr[str] = undefined.Undefined
                if (raw_name := map["chatName"]) and not typedefs.is_unknown(raw_name):
                    name = raw_name

                convo_obj = clans.ClanConversation(
                    net=self._net,
                    group_id=int(map["groupId"]),
                    id=int(map["conversationId"]),
                    chat_enabled=map["chatEnabled"],
                    name=name,
                    security=map["chatSecurity"],
                )
                vec.append(convo_obj)
        return vec

    def deserialize_app_owner(
        self, payload: typedefs.JSONObject
    ) -> application.ApplicationOwner:
        return application.ApplicationOwner(
            net=self._net,
            name=payload.get("bungieGlobalDisplayName", undefined.Undefined),
            id=int(payload["membershipId"]),
            type=enums.MembershipType(payload["membershipType"]),
            icon=assets.Image(str(payload["iconPath"])),
            is_public=payload["isPublic"],
            code=payload.get("bungieGlobalDisplayNameCode", None),
        )

    def deserialize_app(self, payload: typedefs.JSONObject) -> application.Application:
        return application.Application(
            id=int(payload["applicationId"]),
            name=payload["name"],
            link=payload["link"],
            status=payload["status"],
            redirect_url=payload.get("redirectUrl", None),
            created_at=time.clean_date(str(payload["creationDate"])),
            published_at=time.clean_date(str(payload["firstPublished"])),
            owner=self.deserialize_app_owner(payload["team"][0]["user"]),  # type: ignore
            scope=payload.get("scope", undefined.Undefined),
        )

    def _set_character_attrs(self, payload: typedefs.JSONObject) -> character.Character:
        total_time = time.format_played(int(payload["minutesPlayedTotal"]), suffix=True)
        return character.Character(
            net=self._net,
            id=int(payload["characterId"]),
            gender=enums.Gender(payload["genderType"]),
            race=enums.Race(payload["raceType"]),
            class_type=enums.Class(payload["classType"]),
            emblem=assets.Image(str(payload["emblemBackgroundPath"])),
            emblem_icon=assets.Image(str(payload["emblemPath"])),
            emblem_hash=int(payload["emblemHash"]),
            last_played=time.clean_date(payload["dateLastPlayed"]),
            total_played_time=total_time,
            member_id=int(payload["membershipId"]),
            member_type=enums.MembershipType(payload["membershipType"]),
            level=payload["baseCharacterLevel"],
            title_hash=payload.get("titleRecordHash", None),
            light=payload["light"],
            stats={enums.Stat(int(k)): v for k, v in payload["stats"].items()},
        )

    def deserialize_profile(
        self, payload: typedefs.JSONObject, /
    ) -> typing.Optional[profile.Profile]:
        if (raw_profile := payload.get("data")) is None:
            return None

        payload = raw_profile
        id = int(payload["userInfo"]["membershipId"])
        name = payload["userInfo"]["displayName"]
        is_public = payload["userInfo"]["isPublic"]
        type = enums.MembershipType(payload["userInfo"]["membershipType"])
        last_played = time.clean_date(str(payload["dateLastPlayed"]))
        character_ids = [int(cid) for cid in payload["characterIds"]]
        power_cap = payload["currentSeasonRewardPowerCap"]

        return profile.Profile(
            id=int(id),
            name=name,
            is_public=is_public,
            type=type,
            last_played=last_played,
            character_ids=character_ids,
            power_cap=power_cap,
            net=self._net,
        )

    def deserialize_profile_item(
        self, payload: typedefs.JSONObject
    ) -> profile.ProfileItemImpl:

        instance_id: typing.Optional[int] = None
        if raw_instance_id := payload.get("itemInstanceId"):
            instance_id = int(raw_instance_id)

        version_number: typing.Optional[int] = None
        if raw_version := payload.get("versionNumber"):
            version_number = int(raw_version)

        transfer_status: int = payload["transferStatus"]
        try:
            transfer_status = enums.TransferStatus(payload["transferStatus"])
        except ValueError:
            pass

        return profile.ProfileItemImpl(
            net=self._net,
            hash=payload["itemHash"],
            quantity=payload["quantity"],
            bind_status=enums.ItemBindStatus(payload["bindStatus"]),
            location=enums.ItemLocation(payload["location"]),
            bucket=payload["bucketHash"],
            transfer_status=transfer_status,
            lockable=payload["lockable"],
            state=enums.ItemState(payload["state"]),
            dismantel_permissions=payload["dismantlePermission"],
            is_wrapper=payload["isWrapper"],
            instance_id=instance_id,
            version_number=version_number,
            ornament_id=payload.get("overrideStyleItemHash"),
        )

    def deserialize_objectives(self, payload: typedefs.JSONObject) -> records.Objective:
        return records.Objective(
            net=self._net,
            hash=payload["objectiveHash"],
            visible=payload["visible"],
            complete=payload["complete"],
            completion_value=payload["completionValue"],
            progress=payload["progress"],
        )

    def deserialize_records(
        self,
        payload: typedefs.JSONObject,
        scores: typing.Optional[records.RecordScores] = None,
        **nodes: int,
    ) -> records.Record:
        objectives: typing.Optional[list[records.Objective]] = None
        interval_objectives: typing.Optional[list[records.Objective]] = None
        record_state: typedefs.IntAnd[records.RecordState]

        try:
            record_state = records.RecordState(payload.get("state", 999))
        except ValueError:
            record_state = payload.get("state", 0)

        if raw_objs := payload.get("objectives"):
            objectives = [self.deserialize_objectives(obj) for obj in raw_objs]

        if raw_interval_objs := payload.get("intervalObjectives"):
            interval_objectives = [
                self.deserialize_objectives(obj) for obj in raw_interval_objs
            ]

        if scores:
            assert scores

        return records.Record(
            scores=scores,
            categories_node_hash=nodes.get("categories_hash", undefined.Undefined),
            seals_node_hash=nodes.get("seals_hash", undefined.Undefined),
            state=record_state,
            objectives=objectives,
            interval_objectives=interval_objectives,
            redeemed_count=payload.get("intervalsRedeemedCount", 0),
            completion_times=payload.get("completedCount", None),
            reward_visibility=payload.get("rewardVisibilty", None),
        )

    def deserialize_character_records(
        self,
        payload: typedefs.JSONObject,
        scores: typing.Optional[records.RecordScores] = None,
        record_hashes: typing.Optional[list[int]] = None,
    ) -> records.CharacterRecord:

        record = self.deserialize_records(payload, scores)
        # This is always None but available to keep the Record
        # Signature.
        assert scores is None
        return records.CharacterRecord(
            scores=scores,
            categories_node_hash=record.categories_node_hash,
            seals_node_hash=record.seals_node_hash,
            state=record.state,
            objectives=record.objectives,
            interval_objectives=record.interval_objectives,
            redeemed_count=payload.get("intervalsRedeemedCount", 0),
            completion_times=payload.get("completedCount"),
            reward_visibility=payload.get("rewardVisibilty"),
            record_hashes=record_hashes or [],
        )

    def deserialize_character_dye(self, payload: typedefs.JSONObject) -> character.Dye:
        return character.Dye(
            channel_hash=payload["channelHash"], dye_hash=payload["dyeHash"]
        )

    def deserialize_character_customazition(
        self, payload: typedefs.JSONObject
    ) -> character.CustomizationOptions:
        return character.CustomizationOptions(
            personality=payload["personality"],
            face=payload["face"],
            skin_color=payload["skinColor"],
            lip_color=payload["lipColor"],
            eye_color=payload["eyeColor"],
            hair_colors=payload.get("hairColors", []),
            feature_colors=payload.get("featureColors", []),
            decal_color=payload["decalColor"],
            wear_helmet=payload["wearHelmet"],
            hair_index=payload["hairIndex"],
            feature_index=payload["featureIndex"],
            decal_index=payload["decalIndex"],
        )

    def deserialize_character_minimal_equipments(
        self, payload: typedefs.JSONObject
    ) -> character.MinimalEquipments:
        dyes = None
        if raw_dyes := payload.get("dyes"):
            if raw_dyes:
                dyes = [self.deserialize_character_dye(dye) for dye in raw_dyes]
        return character.MinimalEquipments(
            net=self._net, item_hash=payload["itemHash"], dyes=dyes
        )

    def deserialize_character_render_data(
        self, payload: typedefs.JSONObject, /
    ) -> character.RenderedData:
        return character.RenderedData(
            net=self._net,
            customization=self.deserialize_character_customazition(
                payload["customization"]
            ),
            custom_dyes=[
                self.deserialize_character_dye(dye)
                for dye in payload["customDyes"]
                if dye
            ],
            equipment=[
                self.deserialize_character_minimal_equipments(equipment)
                for equipment in payload["peerView"]["equipment"]
            ],
        )

    def deserialize_available_activity(
        self, payload: typedefs.JSONObject
    ) -> activity.AvailableActivity:
        return activity.AvailableActivity(
            hash=payload["activityHash"],
            is_new=payload["isNew"],
            is_completed=payload["isCompleted"],
            is_visible=payload["isVisible"],
            display_level=payload.get("displayLevel"),
            recommended_light=payload.get("recommendedLight"),
            diffculity=activity.Diffculity(payload["difficultyTier"]),
            can_join=payload["canJoin"],
            can_lead=payload["canLead"],
        )

    def deserialize_character_activity(
        self, payload: typedefs.JSONObject
    ) -> activity.CharacterActivity:
        current_mode: typing.Optional[enums.GameMode] = None
        if raw_current_mode := payload.get("currentActivityModeType"):
            current_mode = enums.GameMode(raw_current_mode)

        current_mode_types: typing.Optional[collections.Sequence[enums.GameMode]] = None
        if raw_current_modes := payload.get("currentActivityModeTypes"):
            current_mode_types = [enums.GameMode(type_) for type_ in raw_current_modes]

        return activity.CharacterActivity(
            date_started=time.clean_date(payload["dateActivityStarted"]),
            current_hash=payload["currentActivityHash"],
            current_mode_hash=payload["currentActivityModeHash"],
            current_mode=current_mode,
            current_mode_hashes=payload.get("currentActivityModeHashes"),
            current_mode_types=current_mode_types,
            current_playlist_hash=payload.get("currentPlaylistActivityHash"),
            last_story_hash=payload["lastCompletedStoryHash"],
            available_activities=[
                self.deserialize_available_activity(activity_)
                for activity_ in payload["availableActivities"]
            ],
        )

    def deserialize_profile_items(
        self, payload: typedefs.JSONObject, /
    ) -> list[profile.ProfileItemImpl]:
        return [self.deserialize_profile_item(item) for item in payload["items"]]

    def _deserialize_node(self, payload: typedefs.JSONObject) -> records.Node:
        return records.Node(
            state=int(payload["state"]),
            objective=self.deserialize_objectives(payload["objective"])
            if "objective" in payload
            else None,
            progress_value=int(payload["progressValue"]),
            completion_value=int(payload["completionValue"]),
            record_category_score=int(payload["recordCategoryScore"])
            if "recordCategoryScore" in payload
            else None,
        )

    @staticmethod
    def _deserialize_collectible(payload: typedefs.JSONObject) -> items.Collectible:
        recent_collectibles: typing.Optional[collections.Collection[int]] = None
        if raw_recent_collectibles := payload.get("recentCollectibleHashes"):
            recent_collectibles = [
                int(item_hash) for item_hash in raw_recent_collectibles
            ]

        collectibles: dict[int, int] = {}
        for item_hash, mapping in payload["collectibles"].items():
            collectibles[int(item_hash)] = int(mapping["state"])

        return items.Collectible(
            recent_collectibles=recent_collectibles,
            collectibles=collectibles,
            collection_categorie_hash=int(payload["collectionCategoriesRootNodeHash"]),
            collection_badges_hash=int(payload["collectionBadgesRootNodeHash"]),
        )

    @staticmethod
    def _deserialize_currencies(
        payload: typedefs.JSONObject,
    ) -> collections.Sequence[items.Currency]:
        return [
            items.Currency(hash=int(item_hash), amount=int(amount))
            for item_hash, amount in payload["itemQuantities"].items()
        ]

    def deserialize_progressions(
        self, payload: typedefs.JSONObject
    ) -> progressions.Progression:
        return progressions.Progression(
            hash=int(payload["progressionHash"]),
            level=int(payload["level"]),
            cap=int(payload["levelCap"]),
            daily_limit=int(payload["dailyLimit"]),
            weekly_limit=int(payload["weeklyLimit"]),
            current_progress=int(payload["currentProgress"]),
            daily_progress=int(payload["dailyProgress"]),
            needed=int(payload["progressToNextLevel"]),
            next_level=int(payload["nextLevelAt"]),
        )

    def _deserialize_factions(
        self, payload: typedefs.JSONObject
    ) -> progressions.Factions:
        progs = self.deserialize_progressions(payload)
        return progressions.Factions(
            hash=progs.hash,
            level=progs.level,
            cap=progs.cap,
            daily_limit=progs.daily_limit,
            weekly_limit=progs.weekly_limit,
            current_progress=progs.current_progress,
            daily_progress=progs.daily_progress,
            needed=progs.needed,
            next_level=progs.next_level,
            faction_hash=payload["factionHash"],
            faction_vendor_hash=payload["factionVendorIndex"],
        )

    def _deserialize_milestone_available_quest(
        self, payload: typedefs.JSONObject
    ) -> milestones.MilestoneQuest:
        return milestones.MilestoneQuest(
            item_hash=payload["questItemHash"],
            status=self._deserialize_milestone_quest_status(payload["status"]),
        )

    def _deserialize_milestone_activity(
        self, payload: typedefs.JSONObject
    ) -> milestones.MilestoneActivity:

        phases: typing.Optional[
            collections.Sequence[milestones.MilestoneActivityPhase]
        ] = None
        if raw_phases := payload.get("phases"):
            phases = [
                milestones.MilestoneActivityPhase(
                    is_completed=obj["complete"], hash=obj["phaseHash"]
                )
                for obj in raw_phases
            ]

        return milestones.MilestoneActivity(
            hash=payload["activityHash"],
            challenges=[
                self.deserialize_objectives(obj["objective"])
                for obj in payload["challenges"]
            ],
            modifier_hashes=payload.get("modifierHashes"),
            boolean_options=payload.get("booleanActivityOptions"),
            phases=phases,
        )

    def _deserialize_milestone_quest_status(
        self, payload: typedefs.JSONObject
    ) -> milestones.QuestStatus:
        return milestones.QuestStatus(
            net=self._net,
            quest_hash=payload["questHash"],
            step_hash=payload["stepHash"],
            step_objectives=[
                self.deserialize_objectives(objective)
                for objective in payload["stepObjectives"]
            ],
            is_tracked=payload["tracked"],
            is_completed=payload["completed"],
            started=payload["started"],
            item_instance_id=payload["itemInstanceId"],
            vendor_hash=payload.get("vendorHash"),
            is_redeemed=payload["redeemed"],
        )

    def _deserialize_milestone_rewards(
        self, payload: typedefs.JSONObject
    ) -> milestones.MilestoneReward:
        return milestones.MilestoneReward(
            category_hash=payload["rewardCategoryHash"],
            entries=[
                milestones.MilestoneRewardEntry(
                    entry_hash=entry["rewardEntryHash"],
                    is_earned=entry["earned"],
                    is_redeemed=entry["redeemed"],
                )
                for entry in payload["entries"]
            ],
        )

    def deserialize_milestone(
        self, payload: typedefs.JSONObject
    ) -> milestones.Milestone:
        start_date: typing.Optional[datetime.datetime] = None
        if raw_start_date := payload.get("startDate"):
            start_date = time.clean_date(raw_start_date)

        end_date: typing.Optional[datetime.datetime] = None
        if raw_end_date := payload.get("endDate"):
            end_date = time.clean_date(raw_end_date)

        rewards: typing.Optional[
            collections.Collection[milestones.MilestoneReward]
        ] = None
        if raw_rewards := payload.get("rewards"):
            rewards = [
                self._deserialize_milestone_rewards(reward) for reward in raw_rewards
            ]

        activities: typing.Optional[
            collections.Sequence[milestones.MilestoneActivity]
        ] = None
        if raw_activities := payload.get("activities"):
            activities = [
                self._deserialize_milestone_activity(active)
                for active in raw_activities
            ]

        quests: typing.Optional[collections.Sequence[milestones.MilestoneQuest]] = None
        if raw_quests := payload.get("availableQuests"):
            quests = [
                self._deserialize_milestone_available_quest(quest)
                for quest in raw_quests
            ]

        vendors: typing.Optional[
            collections.Sequence[milestones.MilestoneVendor]
        ] = None
        if raw_vendors := payload.get("vendors"):
            vendors = [
                milestones.MilestoneVendor(
                    vendor_hash=vendor["vendorHash"],
                    preview_itemhash=vendor.get("previewItemHash"),
                )
                for vendor in raw_vendors
            ]

        return milestones.Milestone(
            hash=payload["milestoneHash"],
            start_date=start_date,
            end_date=end_date,
            order=payload["order"],
            rewards=rewards,
            available_quests=quests,
            activities=activities,
            vendors=vendors,
        )

    def _deserialize_artifact_tiers(
        self, payload: typedefs.JSONObject
    ) -> season.ArtifactTier:
        return season.ArtifactTier(
            hash=payload["tierHash"],
            is_unlocked=payload["isUnlocked"],
            points_to_unlock=payload["pointsToUnlock"],
            items=[
                season.ArtifactTierItem(
                    hash=item["itemHash"], is_active=item["isActive"]
                )
                for item in payload["items"]
            ],
        )

    def deserialize_characters(
        self, payload: typedefs.JSONObject
    ) -> collections.Mapping[int, character.Character]:
        return {
            int(char_id): self._set_character_attrs(char)
            for char_id, char in payload["data"].items()
        }

    def deserialize_character(
        self, payload: typedefs.JSONObject
    ) -> character.Character:
        return self._set_character_attrs(payload)

    def deserialize_character_equipmnets(
        self, payload: typedefs.JSONObject
    ) -> collections.Mapping[int, collections.Sequence[profile.ProfileItemImpl]]:
        return {
            int(char_id): self.deserialize_profile_items(item)
            for char_id, item in payload["data"].items()
        }

    def deserialize_character_activities(
        self, payload: typedefs.JSONObject
    ) -> collections.Mapping[int, activity.CharacterActivity]:
        return {
            int(char_id): self.deserialize_character_activity(data)
            for char_id, data in payload["data"].items()
        }

    def deserialize_characters_render_data(
        self, payload: typedefs.JSONObject
    ) -> collections.Mapping[int, character.RenderedData]:
        return {
            int(char_id): self.deserialize_character_render_data(data)
            for char_id, data in payload["data"].items()
        }

    def deserialize_character_progressions(
        self, payload: typedefs.JSONObject
    ) -> character.CharacterProgression:
        progressions_ = {
            int(prog_id): self.deserialize_progressions(prog)
            for prog_id, prog in payload["progressions"].items()
        }

        factions = {
            int(faction_id): self._deserialize_factions(faction)
            for faction_id, faction in payload["factions"].items()
        }

        milestones_ = {
            int(milestone_hash): self.deserialize_milestone(milestone)
            for milestone_hash, milestone in payload["milestones"].items()
        }

        uninstanced_item_objectives = {
            int(item_hash): [self.deserialize_objectives(ins) for ins in obj]
            for item_hash, obj in payload["uninstancedItemObjectives"].items()
        }

        artifact = payload["seasonalArtifact"]
        seasonal_artifact = season.CharacterScopedArtifact(
            hash=artifact["artifactHash"],
            points_used=artifact["pointsUsed"],
            reset_count=artifact["resetCount"],
            tiers=[
                self._deserialize_artifact_tiers(tier) for tier in artifact["tiers"]
            ],
        )
        checklists = payload["checklists"]

        return character.CharacterProgression(
            progressions=progressions_,
            factions=factions,
            checklists=checklists,
            milestones=milestones_,
            seasonal_artifact=seasonal_artifact,
            uninstanced_item_objectives=uninstanced_item_objectives,
        )

    def deserialize_character_progressions_mapping(
        self, payload: typedefs.JSONObject
    ) -> collections.Mapping[int, character.CharacterProgression]:
        character_progressions: collections.Mapping[
            int, character.CharacterProgression
        ] = {}
        for char_id, data in payload["data"].items():
            # A little hack to stop mypy complaining about Mapping <-> dict
            character_progressions[int(char_id)] = self.deserialize_character_progressions(data)  # type: ignore[index]
        return character_progressions

    def deserialize_characters_records(
        self,
        payload: typedefs.JSONObject,
        scores: typing.Optional[records.RecordScores] = None,
        record_hashes: typing.Optional[list[int]] = None,
    ) -> collections.Mapping[int, records.CharacterRecord]:

        return {
            int(rec_id): self.deserialize_character_records(
                rec, record_hashes=payload.get("featuredRecordHashes")
            )
            for rec_id, rec in payload["records"].items()
        }

    def deserialize_profile_records(
        self, payload: typedefs.JSONObject
    ) -> collections.Mapping[int, records.Record]:
        raw_profile_records = payload["data"]
        scores = records.RecordScores(
            current_score=raw_profile_records["score"],
            legacy_score=raw_profile_records["legacyScore"],
            lifetime_score=raw_profile_records["lifetimeScore"],
        )
        return {
            int(record_id): self.deserialize_records(
                record,
                scores,
                categories_hash=raw_profile_records["recordCategoriesRootNodeHash"],
                seals_hash=raw_profile_records["recordSealsRootNodeHash"],
            )
            for record_id, record in raw_profile_records["records"].items()
        }

    def _deserialize_craftable_socket_plug(
        self, payload: typedefs.JSONObject
    ) -> items.CraftableSocketPlug:
        return items.CraftableSocketPlug(
            item_hash=int(payload["plugItemHash"]),
            failed_requirement_indexes=payload.get("failedRequirementIndexes", []),
        )

    def _deserialize_craftable_socket(
        self, payload: typedefs.JSONObject
    ) -> items.CraftableSocket:
        return items.CraftableSocket(
            plug_set_hash=int(payload["plugSetHash"]),
            plugs=[
                self._deserialize_craftable_socket_plug(plug)
                for plug in payload["plugs"]
            ],
        )

    def _deserialize_craftable_item(
        self, payload: typedefs.JSONObject
    ) -> items.CraftableItem:
        return items.CraftableItem(
            is_visible=payload["visible"],
            failed_requirement_indexes=payload.get("failedRequirementIndexes", []),
            sockets=[
                self._deserialize_craftable_socket(socket)
                for socket in payload["sockets"]
            ],
        )

    def deserialize_craftables_component(
        self, payload: typedefs.JSONObject
    ) -> components.CraftablesComponent:
        return components.CraftablesComponent(
            net=self._net,
            craftables={
                int(item_id): self._deserialize_craftable_item(item)
                for item_id, item in payload['craftables'].items()
            },
            crafting_root_node_hash=payload["craftingRootNodeHash"],
        )

    def deserialize_components(  # noqa: C901 Too complex.
        self, payload: typedefs.JSONObject
    ) -> components.Component:

        profile_: typing.Optional[profile.Profile] = None
        if raw_profile := payload.get("profile"):
            profile_ = self.deserialize_profile(raw_profile)

        profile_progression: typing.Optional[profile.ProfileProgression] = None
        if raw_profile_progression := payload.get("profileProgression"):
            profile_progression = self.deserialize_profile_progression(
                raw_profile_progression
            )

        profile_currencies: typing.Optional[
            collections.Sequence[profile.ProfileItemImpl]
        ] = None
        if raw_profile_currencies := payload.get("profileCurrencies"):
            if "data" in raw_profile_currencies:
                profile_currencies = self.deserialize_profile_items(
                    raw_profile_currencies["data"]
                )

        profile_inventories: typing.Optional[
            collections.Sequence[profile.ProfileItemImpl]
        ] = None
        if raw_profile_inventories := payload.get("profileInventory"):
            if "data" in raw_profile_inventories:
                profile_inventories = self.deserialize_profile_items(
                    raw_profile_inventories["data"]
                )

        profile_records: typing.Optional[
            collections.Mapping[int, records.Record]
        ] = None

        if raw_profile_records_ := payload.get("profileRecords"):
            profile_records = self.deserialize_profile_records(raw_profile_records_)

        characters: typing.Optional[typing.Mapping[int, character.Character]] = None
        if raw_characters := payload.get("characters"):
            characters = self.deserialize_characters(raw_characters)

        character_records: typing.Optional[
            collections.Mapping[int, records.CharacterRecord]
        ] = None

        if raw_character_records := payload.get("characterRecords"):
            # Had to do it in two steps..
            to_update: typedefs.JSONObject = {}
            for _, data in raw_character_records["data"].items():
                for record_id, record in data.items():
                    to_update[record_id] = record

            character_records = {
                int(rec_id): self.deserialize_character_records(
                    rec, record_hashes=to_update.get("featuredRecordHashes")
                )
                for rec_id, rec in to_update["records"].items()
            }

        character_equipments: typing.Optional[
            collections.Mapping[int, collections.Sequence[profile.ProfileItemImpl]]
        ] = None
        if raw_character_equips := payload.get("characterEquipment"):
            character_equipments = self.deserialize_character_equipmnets(
                raw_character_equips
            )

        character_inventories: typing.Optional[
            collections.Mapping[int, collections.Sequence[profile.ProfileItemImpl]]
        ] = None
        if raw_character_inventories := payload.get("characterInventories"):
            if "data" in raw_character_inventories:
                character_inventories = self.deserialize_character_equipmnets(
                    raw_character_inventories
                )

        character_activities: typing.Optional[
            collections.Mapping[int, activity.CharacterActivity]
        ] = None
        if raw_char_acts := payload.get("characterActivities"):
            character_activities = self.deserialize_character_activities(raw_char_acts)

        character_render_data: typing.Optional[
            collections.Mapping[int, character.RenderedData]
        ] = None
        if raw_character_render_data := payload.get("characterRenderData"):
            character_render_data = self.deserialize_characters_render_data(
                raw_character_render_data
            )

        character_progressions: typing.Optional[
            collections.Mapping[int, character.CharacterProgression]
        ] = None

        if raw_character_progressions := payload.get("characterProgressions"):
            character_progressions = self.deserialize_character_progressions_mapping(
                raw_character_progressions
            )

        profile_string_vars: typing.Optional[collections.Mapping[int, int]] = None
        if raw_profile_string_vars := payload.get("profileStringVariables"):
            profile_string_vars = raw_profile_string_vars["data"]["integerValuesByHash"]

        character_string_vars: typing.Optional[
            collections.Mapping[int, collections.Mapping[int, int]]
        ] = None
        if raw_character_string_vars := payload.get("characterStringVariables"):
            character_string_vars = {
                int(char_id): data["integerValuesByHash"]
                for char_id, data in raw_character_string_vars["data"].items()
            }

        metrics: typing.Optional[
            collections.Sequence[
                collections.Mapping[int, tuple[bool, records.Objective]]
            ]
        ] = None
        root_node_hash: typing.Optional[int] = None
        if raw_metrics := payload.get("metrics"):
            root_node_hash = raw_metrics["data"]["metricsRootNodeHash"]
            metrics = [
                {
                    int(metrics_hash): (
                        data["invisible"],
                        self.deserialize_objectives(data["objectiveProgress"]),
                    )
                    for metrics_hash, data in raw_metrics["data"]["metrics"].items()
                }
            ]
        transitory: typing.Optional[fireteams.FireteamParty] = None
        if raw_transitory := payload.get("profileTransitoryData"):
            if "data" in raw_transitory:
                transitory = self.deserialize_fireteam_party(raw_transitory["data"])

        item_components: typing.Optional[components.ItemsComponent] = None
        if raw_item_components := payload.get("itemComponents"):
            item_components = self.deserialize_items_component(raw_item_components)

        profile_plugsets: typing.Optional[
            collections.Mapping[int, collections.Sequence[items.PlugItemState]]
        ] = None

        if raw_profile_plugs := payload.get("profilePlugSets"):
            profile_plugsets = {
                int(index): [self.deserialize_plug_item_state(state) for state in data]
                for index, data in raw_profile_plugs["data"]["plugs"].items()
            }

        character_plugsets: typing.Optional[
            collections.Mapping[
                int, collections.Mapping[int, collections.Sequence[items.PlugItemState]]
            ]
        ] = None
        if raw_char_plugsets := payload.get("characterPlugSets"):
            character_plugsets = {
                int(char_id): {
                    int(index): [
                        self.deserialize_plug_item_state(state) for state in data
                    ]
                    for index, data in inner["plugs"].items()
                }
                for char_id, inner in raw_char_plugsets["data"].items()
            }

        character_collectibles: typing.Optional[
            collections.Mapping[int, items.Collectible]
        ] = None
        if raw_character_collectibles := payload.get("characterCollectibles"):
            character_collectibles = {
                int(char_id): self._deserialize_collectible(data)
                for char_id, data in raw_character_collectibles["data"].items()
            }

        profile_collectibles: typing.Optional[items.Collectible] = None
        if raw_profile_collectibles := payload.get("profileCollectibles"):
            profile_collectibles = self._deserialize_collectible(
                raw_profile_collectibles["data"]
            )

        profile_nodes: typing.Optional[collections.Mapping[int, records.Node]] = None
        if raw_profile_nodes := payload.get("profilePresentationNodes"):
            profile_nodes = {
                int(node_hash): self._deserialize_node(node)
                for node_hash, node in raw_profile_nodes["data"]["nodes"].items()
            }

        character_nodes: typing.Optional[
            collections.Mapping[int, collections.Mapping[int, records.Node]]
        ] = None
        if raw_character_nodes := payload.get("characterPresentationNodes"):
            character_nodes = {
                int(char_id): {
                    int(node_hash): self._deserialize_node(node)
                    for node_hash, node in each_character["nodes"].items()
                }
                for char_id, each_character in raw_character_nodes["data"].items()
            }

        platform_silver: typing.Optional[
            collections.Mapping[str, profile.ProfileItemImpl]
        ] = None
        if raw_platform_silver := payload.get("platformSilver"):
            if "data" in raw_platform_silver:
                platform_silver = {
                    platform_name: self.deserialize_profile_item(item)
                    for platform_name, item in raw_platform_silver["data"][
                        "platformSilver"
                    ].items()
                }

        character_currency_lookups: typing.Optional[
            collections.Mapping[int, collections.Sequence[items.Currency]]
        ] = None
        if raw_char_lookups := payload.get("characterCurrencyLookups"):
            if "data" in raw_char_lookups:
                character_currency_lookups = {
                    int(char_id): self._deserialize_currencies(currencie)
                    for char_id, currencie in raw_char_lookups["data"].items()
                }

        character_craftables: typing.Optional[
            collections.Mapping[int, components.CraftablesComponent]
        ] = None
        if raw_character_craftables := payload.get("characterCraftables"):

            if "data" in raw_character_craftables:
                character_craftables = {
                    int(char_id): self.deserialize_craftables_component(craftable)
                    for char_id, craftable in raw_character_craftables["data"].items()
                }

        return components.Component(
            profiles=profile_,
            profile_progression=profile_progression,
            profile_currencies=profile_currencies,
            profile_inventories=profile_inventories,
            profile_records=profile_records,
            characters=characters,
            character_records=character_records,
            character_equipments=character_equipments,
            character_inventories=character_inventories,
            character_activities=character_activities,
            character_render_data=character_render_data,
            character_progressions=character_progressions,
            profile_string_variables=profile_string_vars,
            character_string_variables=character_string_vars,
            metrics=metrics,
            root_node_hash=root_node_hash,
            transitory=transitory,
            item_components=item_components,
            profile_plugsets=profile_plugsets,
            character_plugsets=character_plugsets,
            character_collectibles=character_collectibles,
            profile_collectibles=profile_collectibles,
            profile_nodes=profile_nodes,
            character_nodes=character_nodes,
            platform_silver=platform_silver,
            character_currency_lookups=character_currency_lookups,
            character_craftables=character_craftables,
        )

    def deserialize_items_component(
        self, payload: typedefs.JSONObject
    ) -> components.ItemsComponent:
        instances: typing.Optional[
            collections.Sequence[collections.Mapping[int, items.ItemInstance]]
        ] = None
        if raw_instances := payload.get("instances"):
            instances = [
                {
                    int(ins_id): self.deserialize_instanced_item(item)
                    for ins_id, item in raw_instances["data"].items()
                }
            ]

        render_data: typing.Optional[
            collections.Mapping[int, tuple[bool, dict[int, int]]]
        ] = None
        if raw_render_data := payload.get("renderData"):
            render_data = {
                int(ins_id): (data["useCustomDyes"], data["artRegions"])
                for ins_id, data in raw_render_data["data"].items()
            }

        stats: typing.Optional[collections.Mapping[int, items.ItemStatsView]] = None
        if raw_stats := payload.get("stats"):
            builder: collections.Mapping[int, items.ItemStatsView] = {}
            for ins_id, stat in raw_stats["data"].items():
                for _, items_ in stat.items():
                    builder[int(ins_id)] = self.deserialize_item_stats_view(items_)  # type: ignore[index]
            stats = builder

        sockets: typing.Optional[
            collections.Mapping[int, collections.Sequence[items.ItemSocket]]
        ] = None
        if raw_sockets := payload.get("sockets"):
            sockets = {
                int(ins_id): [
                    self.deserialize_item_socket(socket) for socket in item["sockets"]
                ]
                for ins_id, item in raw_sockets["data"].items()
            }

        objeectives: typing.Optional[
            collections.Mapping[int, collections.Sequence[records.Objective]]
        ] = None
        if raw_objectives := payload.get("objectives"):
            objeectives = {
                int(ins_id): [self.deserialize_objectives(objective)]
                for ins_id, data in raw_objectives["data"].items()
                for objective in data["objectives"]
            }

        perks: typing.Optional[
            collections.Mapping[int, collections.Collection[items.ItemPerk]]
        ] = None
        if raw_perks := payload.get("perks"):
            perks = {
                int(ins_id): [
                    self.deserialize_item_perk(perk) for perk in item["perks"]
                ]
                for ins_id, item in raw_perks["data"].items()
            }

        plug_states: typing.Optional[collections.Sequence[items.PlugItemState]] = None
        if raw_plug_states := payload.get("plugStates"):
            pending_states: list[items.PlugItemState] = []
            for _, plug in raw_plug_states["data"].items():
                pending_states.append(self.deserialize_plug_item_state(plug))
            plug_states = pending_states

        reusable_plugs: typing.Optional[
            collections.Mapping[int, collections.Sequence[items.PlugItemState]]
        ] = None
        if raw_re_plugs := payload.get("reusablePlugs"):
            reusable_plugs = {
                int(ins_id): [
                    self.deserialize_plug_item_state(state) for state in inner
                ]
                for ins_id, plug in raw_re_plugs["data"].items()
                for inner in list(plug["plugs"].values())
            }

        plug_objectives: typing.Optional[
            collections.Mapping[
                int, collections.Mapping[int, collections.Collection[records.Objective]]
            ]
        ] = None
        if raw_plug_objectives := payload.get("plugObjectives"):
            plug_objectives = {
                int(ins_id): {
                    int(obj_hash): [self.deserialize_objectives(obj) for obj in objs]
                    for obj_hash, objs in inner["objectivesPerPlug"].items()
                }
                for ins_id, inner in raw_plug_objectives["data"].items()
            }

        return components.ItemsComponent(
            sockets=sockets,
            stats=stats,
            render_data=render_data,
            instances=instances,
            objectives=objeectives,
            perks=perks,
            plug_states=plug_states,
            reusable_plugs=reusable_plugs,
            plug_objectives=plug_objectives,
        )

    def deserialize_character_component(  # type: ignore[call-arg]
        self, payload: typedefs.JSONObject
    ) -> components.CharacterComponent:

        character_: typing.Optional[character.Character] = None
        if raw_singuler_character := payload.get("character"):
            character_ = self.deserialize_character(raw_singuler_character["data"])

        inventory: typing.Optional[collections.Sequence[profile.ProfileItemImpl]] = None
        if raw_inventory := payload.get("inventory"):
            if "data" in raw_inventory:
                inventory = self.deserialize_profile_items(raw_inventory["data"])

        activities: typing.Optional[activity.CharacterActivity] = None
        if raw_activities := payload.get("activities"):
            activities = self.deserialize_character_activity(raw_activities["data"])

        equipment: typing.Optional[collections.Sequence[profile.ProfileItemImpl]] = None
        if raw_equipments := payload.get("equipment"):
            equipment = self.deserialize_profile_items(raw_equipments["data"])

        progressions_: typing.Optional[character.CharacterProgression] = None
        if raw_progressions := payload.get("progressions"):
            progressions_ = self.deserialize_character_progressions(
                raw_progressions["data"]
            )

        render_data: typing.Optional[character.RenderedData] = None
        if raw_render_data := payload.get("renderData"):
            render_data = self.deserialize_character_render_data(
                raw_render_data["data"]
            )

        character_records: typing.Optional[
            collections.Mapping[int, records.CharacterRecord]
        ] = None
        if raw_char_records := payload.get("records"):
            character_records = self.deserialize_characters_records(
                raw_char_records["data"]
            )

        item_components: typing.Optional[components.ItemsComponent] = None
        if raw_item_components := payload.get("itemComponents"):
            item_components = self.deserialize_items_component(raw_item_components)

        nodes: typing.Optional[collections.Mapping[int, records.Node]] = None
        if raw_nodes := payload.get("presentationNodes"):
            nodes = {
                int(node_hash): self._deserialize_node(node)
                for node_hash, node in raw_nodes["data"]["nodes"].items()
            }

        collectibles: typing.Optional[items.Collectible] = None
        if raw_collectibles := payload.get("collectibles"):
            collectibles = self._deserialize_collectible(raw_collectibles["data"])

        currency_lookups: typing.Optional[collections.Sequence[items.Currency]] = None
        if raw_currencies := payload.get("currencyLookups"):
            if "data" in raw_currencies:
                currency_lookups = self._deserialize_currencies(raw_currencies)

        return components.CharacterComponent(
            activities=activities,
            equipment=equipment,
            inventory=inventory,
            progressions=progressions_,
            render_data=render_data,
            character=character_,
            character_records=character_records,
            profile_records=None,
            item_components=item_components,
            currency_lookups=currency_lookups,
            collectibles=collectibles,
            nodes=nodes,
        )

    def _set_entity_attrs(
        self, payload: typedefs.JSONObject, *, key: str = "displayProperties"
    ) -> entity.BaseEntity:
        name: undefined.UndefinedOr[str] = undefined.Undefined
        description: undefined.UndefinedOr[str] = undefined.Undefined
        icon: assets.MaybeImage = assets.Image.partial()

        if properties := payload[key]:
            if (raw_name := properties["name"]) is not typedefs.Unknown:
                name = raw_name
            if (raw_description := properties["description"]) is not typedefs.Unknown:
                description = raw_description
            if raw_icon := properties.get("icon"):
                icon = assets.Image(raw_icon)
            has_icon = properties["hasIcon"]

        return entity.BaseEntity(
            net=self._net,
            hash=payload["hash"],
            index=payload["index"],
            name=name,
            description=description,
            has_icon=has_icon,
            icon=icon,
        )

    def deserialize_inventory_results(
        self, payload: typedefs.JSONObject
    ) -> collections.Sequence[entity.SearchableEntity]:
        suggested_words: list[str] = payload["suggestedWords"]

        def _check_unknown(s: str) -> undefined.UndefinedOr[str]:
            return s if not typedefs.is_unknown(s) else undefined.Undefined

        return [
            entity.SearchableEntity(
                net=self._net,
                hash=data["hash"],
                entity_type=data["entityType"],
                weight=data["weight"],
                suggested_words=suggested_words,
                name=data["displayProperties"]["name"],
                has_icon=data["displayProperties"]["hasIcon"],
                description=_check_unknown(data["displayProperties"]["description"]),
                icon=assets.Image(data["displayProperties"]["icon"]),
            )
            for data in payload["results"]["results"]
        ]

    def _deserialize_inventory_item_objects(
        self, payload: typedefs.JSONObject
    ) -> entity.InventoryEntityObjects:
        return entity.InventoryEntityObjects(
            action=payload.get("action"),
            set_data=payload.get("setData"),
            stats=payload.get("stats"),
            equipping_block=payload.get("equippingBlock"),
            translation_block=payload.get("translationBlock"),
            preview=payload.get("preview"),
            quality=payload.get("quality"),
            value=payload.get("value"),
            source_data=payload.get("sourceData"),
            objectives=payload.get("objectives"),
            plug=payload.get("plug"),
            metrics=payload.get("metrics"),
            gearset=payload.get("gearset"),
            sack=payload.get("sack"),
            sockets=payload.get("sockets"),
            summary=payload.get("summary"),
            talent_gird=payload.get("talentGrid"),
            investments_stats=payload.get("investmentStats"),
            perks=payload.get("perks"),
            animations=payload.get("animations", []),
            links=payload.get("links", []),
        )

    def deserialize_inventory_entity(  # noqa: C901 Too complex.
        self, payload: typedefs.JSONObject, /
    ) -> entity.InventoryEntity:

        props = self._set_entity_attrs(payload)
        objects = self._deserialize_inventory_item_objects(payload)

        collectible_hash: typing.Optional[int] = None
        if raw_collectible_hash := payload.get("collectibleHash"):
            collectible_hash = int(raw_collectible_hash)

        secondary_icon: undefined.UndefinedOr[assets.Image] = undefined.Undefined
        if raw_second_icon := payload.get("secondaryIcon"):
            secondary_icon = assets.Image(raw_second_icon)

        secondary_overlay: undefined.UndefinedOr[assets.Image] = undefined.Undefined
        if raw_second_overlay := payload.get("secondaryOverlay"):
            secondary_overlay = assets.Image(raw_second_overlay)

        secondary_special: undefined.UndefinedOr[assets.Image] = undefined.Undefined
        if raw_second_special := payload.get("secondarySpecial"):
            secondary_special = assets.Image(raw_second_special)

        screenshot: undefined.UndefinedOr[assets.Image] = undefined.Undefined
        if raw_screenshot := payload.get("screenshot"):
            screenshot = assets.Image(raw_screenshot)

        watermark_icon: typing.Optional[assets.Image] = None
        if raw_watermark_icon := payload.get("iconWatermark"):
            watermark_icon = assets.Image(raw_watermark_icon)

        watermark_shelved: typing.Optional[assets.Image] = None
        if raw_watermark_shelved := payload.get("iconWatermarkShelved"):
            watermark_shelved = assets.Image(raw_watermark_shelved)

        about: undefined.UndefinedOr[str] = undefined.Undefined
        if (raw_about := payload.get("flavorText")) and not typedefs.is_unknown(
            raw_about
        ):
            about = raw_about

        ui_item_style: undefined.UndefinedOr[str] = undefined.Undefined
        if (
            raw_ui_style := payload.get("uiItemDisplayStyle")
        ) and not typedefs.is_unknown(raw_ui_style):
            ui_item_style = raw_ui_style

        tier_and_name: undefined.UndefinedOr[str] = undefined.Undefined
        if (
            raw_tier_and_name := payload.get("itemTypeAndTierDisplayName")
        ) and not typedefs.is_unknown(raw_tier_and_name):
            tier_and_name = raw_tier_and_name

        type_name: undefined.UndefinedOr[str] = undefined.Undefined
        if (
            raw_type_name := payload.get("itemTypeDisplayName")
        ) and not typedefs.is_unknown(raw_type_name):
            type_name = raw_type_name

        display_source: undefined.UndefinedOr[str] = undefined.Undefined
        if (
            raw_display_source := payload.get("displaySource")
        ) and not typedefs.is_unknown(raw_display_source):
            display_source = raw_display_source

        lorehash: typing.Optional[int] = None
        if raw_lore_hash := payload.get("loreHash"):
            lorehash = int(raw_lore_hash)

        summary_hash: typing.Optional[int] = None
        if raw_summary_hash := payload.get("summaryItemHash"):
            summary_hash = raw_summary_hash

        breaker_type_hash: typing.Optional[int] = None
        if raw_breaker_type_hash := payload.get("breakerTypeHash"):
            breaker_type_hash = int(raw_breaker_type_hash)

        damage_types: typing.Optional[collections.Sequence[int]] = None
        if raw_damage_types := payload.get("damageTypes"):
            damage_types = [int(type_) for type_ in raw_damage_types]

        damagetype_hashes: typing.Optional[collections.Sequence[int]] = None
        if raw_damagetype_hashes := payload.get("damageTypeHashes"):
            damagetype_hashes = [int(type_) for type_ in raw_damagetype_hashes]

        default_damagetype_hash: typing.Optional[int] = None
        if raw_defaultdmg_hash := payload.get("defaultDamageTypeHash"):
            default_damagetype_hash = int(raw_defaultdmg_hash)

        emblem_objective_hash: typing.Optional[int] = None
        if raw_emblem_obj_hash := payload.get("emblemObjectiveHash"):
            emblem_objective_hash = int(raw_emblem_obj_hash)

        tier_type: typing.Optional[enums.TierType] = None
        tier: typing.Optional[enums.ItemTier] = None
        bucket_hash: typing.Optional[int] = None
        recovery_hash: typing.Optional[int] = None
        tier_name: undefined.UndefinedOr[str] = undefined.Undefined
        isinstance_item: bool = False
        expire_tool_tip: undefined.UndefinedOr[str] = undefined.Undefined
        expire_in_orbit_message: undefined.UndefinedOr[str] = undefined.Undefined
        suppress_expiration: bool = False
        max_stack_size: typing.Optional[int] = None
        stack_label: undefined.UndefinedOr[str] = undefined.Undefined

        if inventory := payload.get("inventory"):
            tier_type = enums.TierType(int(inventory["tierType"]))
            tier = enums.ItemTier(int(inventory["tierTypeHash"]))
            bucket_hash = int(inventory["bucketTypeHash"])
            recovery_hash = int(inventory["recoveryBucketTypeHash"])
            tier_name = inventory["tierTypeName"]
            isinstance_item = inventory["isInstanceItem"]
            suppress_expiration = inventory["suppressExpirationWhenObjectivesComplete"]
            max_stack_size = int(inventory["maxStackSize"])

            try:
                stack_label = inventory["stackUniqueLabel"]
            except KeyError:
                pass

        return entity.InventoryEntity(
            net=self._net,
            collectible_hash=collectible_hash,
            name=props.name,
            about=about,
            emblem_objective_hash=emblem_objective_hash,
            suppress_expiration=suppress_expiration,
            max_stack_size=max_stack_size,
            stack_label=stack_label,
            tier=tier,
            tier_type=tier_type,
            tier_name=tier_name,
            bucket_hash=bucket_hash,
            recovery_bucket_hash=recovery_hash,
            isinstance_item=isinstance_item,
            expire_in_orbit_message=expire_in_orbit_message,
            expiration_tooltip=expire_tool_tip,
            lore_hash=lorehash,
            type_and_tier_name=tier_and_name,
            summary_hash=summary_hash,
            ui_display_style=ui_item_style,
            type_name=type_name,
            breaker_type_hash=breaker_type_hash,
            description=props.description,
            display_source=display_source,
            hash=props.hash,
            damage_types=damage_types,
            index=props.index,
            icon=props.icon,
            has_icon=props.has_icon,
            screenshot=screenshot,
            watermark_icon=watermark_icon,
            watermark_shelved=watermark_shelved,
            secondary_icon=secondary_icon,
            secondary_overlay=secondary_overlay,
            secondary_special=secondary_special,
            type=enums.ItemType(int(payload["itemType"])),
            trait_hashes=[int(id_) for id_ in payload.get("traitHashes", [])],
            trait_ids=[trait for trait in payload.get("traitIds", [])],
            category_hashes=[int(hash_) for hash_ in payload["itemCategoryHashes"]],
            item_class=enums.Class(int(payload["classType"])),
            sub_type=enums.ItemSubType(int(payload["itemSubType"])),
            breaker_type=int(payload["breakerType"]),
            default_damagetype=int(payload["defaultDamageType"]),
            default_damagetype_hash=default_damagetype_hash,
            damagetype_hashes=damagetype_hashes,
            tooltip_notifications=payload["tooltipNotifications"],
            not_transferable=payload["nonTransferrable"],
            allow_actions=payload["allowActions"],
            is_equippable=payload["equippable"],
            objects=objects,
            background_colors=payload.get("backgroundColor", {}),
            season_hash=payload.get("seasonHash"),
            has_postmaster_effect=payload["doesPostmasterPullHaveSideEffects"],
        )

    def deserialize_objective_entity(
        self, payload: typedefs.JSONObject, /
    ) -> entity.ObjectiveEntity:
        props = self._set_entity_attrs(payload)
        return entity.ObjectiveEntity(
            net=self._net,
            hash=props.hash,
            index=props.index,
            description=props.description,
            name=props.name,
            has_icon=props.has_icon,
            icon=props.icon,
            unlock_value_hash=payload["unlockValueHash"],
            completion_value=payload["completionValue"],
            scope=entity.GatingScope(int(payload["scope"])),
            location_hash=payload["locationHash"],
            allowed_negative_value=payload["allowNegativeValue"],
            allowed_value_change=payload["allowValueChangeWhenCompleted"],
            counting_downward=payload["isCountingDownward"],
            value_style=entity.ValueUIStyle(int(payload["valueStyle"])),
            progress_description=payload["progressDescription"],
            perks=payload["perks"],
            stats=payload["stats"],
            minimum_visibility=payload["minimumVisibilityThreshold"],
            allow_over_completion=payload["allowOvercompletion"],
            show_value_style=payload["showValueOnComplete"],
            display_only_objective=payload["isDisplayOnlyObjective"],
            complete_value_style=entity.ValueUIStyle(
                int(payload["completedValueStyle"])
            ),
            progress_value_style=entity.ValueUIStyle(
                int(payload["inProgressValueStyle"])
            ),
<<<<<<< HEAD
=======
            ui_label=payload["uiLabel"],
            ui_style=entity.ObjectiveUIStyle(int(payload["uiStyle"])),
>>>>>>> b452aff0
        )

    def _deserialize_activity_values(
        self, payload: typedefs.JSONObject, /
    ) -> activity.ActivityValues:
        team: typing.Optional[int] = None
        if raw_team := payload.get("team"):
            team = raw_team["basic"]["value"]
        return activity.ActivityValues(
            assists=payload["assists"]["basic"]["value"],
            deaths=payload["deaths"]["basic"]["value"],
            kills=payload["kills"]["basic"]["value"],
            is_completed=bool(payload["completed"]["basic"]["value"]),
            opponents_defeated=payload["opponentsDefeated"]["basic"]["value"],
            efficiency=payload["efficiency"]["basic"]["value"],
            kd_ratio=payload["killsDeathsRatio"]["basic"]["value"],
            kd_assists=payload["killsDeathsAssists"]["basic"]["value"],
            score=payload["score"]["basic"]["value"],
            duration=payload["activityDurationSeconds"]["basic"]["displayValue"],
            team=team,
            completion_reason=payload["completionReason"]["basic"]["displayValue"],
            fireteam_id=payload["fireteamId"]["basic"]["value"],
            start_seconds=payload["startSeconds"]["basic"]["value"],
            played_time=payload["timePlayedSeconds"]["basic"]["displayValue"],
            player_count=payload["playerCount"]["basic"]["value"],
            team_score=payload["teamScore"]["basic"]["value"],
        )

    def deserialize_activity(
        self,
        payload: typedefs.JSONObject,
        /,
    ) -> activity.Activity:
        period = time.clean_date(payload["period"])
        details = payload["activityDetails"]
        ref_id = int(details["referenceId"])
        instance_id = int(details["instanceId"])
        mode = enums.GameMode(details["mode"])
        modes = [enums.GameMode(int(mode_)) for mode_ in details["modes"]]
        is_private = details["isPrivate"]
        membership_type = enums.MembershipType(int(details["membershipType"]))

        # Since we're using the same fields for post activity method
        # this check is required since post activity doesn't values values
        values = self._deserialize_activity_values(payload["values"])

        return activity.Activity(
            net=self._net,
            hash=ref_id,
            instance_id=instance_id,
            mode=mode,
            modes=modes,
            is_private=is_private,
            membership_type=membership_type,
            occurred_at=period,
            values=values,
        )

    def deserialize_activities(
        self, payload: typedefs.JSONObject
    ) -> collections.Sequence[activity.Activity]:
        return [
            self.deserialize_activity(activity_) for activity_ in payload["activities"]
        ]

    def deserialize_extended_weapon_values(
        self, payload: typedefs.JSONObject
    ) -> activity.ExtendedWeaponValues:

        assists: typing.Optional[int] = None
        if raw_assists := payload["values"].get("uniqueWeaponAssists"):
            assists = raw_assists["basic"]["value"]
        assists_damage: typing.Optional[int] = None

        if raw_assists_damage := payload["values"].get("uniqueWeaponAssistDamage"):
            assists_damage = raw_assists_damage["basic"]["value"]

        return activity.ExtendedWeaponValues(
            reference_id=int(payload["referenceId"]),
            kills=payload["values"]["uniqueWeaponKills"]["basic"]["value"],
            precision_kills=payload["values"]["uniqueWeaponPrecisionKills"]["basic"][
                "value"
            ],
            assists=assists,
            assists_damage=assists_damage,
            precision_kills_percentage=(
                payload["values"]["uniqueWeaponKillsPrecisionKills"]["basic"]["value"],
                payload["values"]["uniqueWeaponKillsPrecisionKills"]["basic"][
                    "displayValue"
                ],
            ),
        )

    def _deserialize_extended_values(
        self, payload: typedefs.JSONObject
    ) -> activity.ExtendedValues:
        weapons: typing.Optional[
            collections.Collection[activity.ExtendedWeaponValues]
        ] = None

        if raw_weapons := payload.get("weapons"):
            weapons = [
                self.deserialize_extended_weapon_values(value) for value in raw_weapons
            ]

        return activity.ExtendedValues(
            precision_kills=payload["values"]["precisionKills"]["basic"]["value"],
            grenade_kills=payload["values"]["weaponKillsGrenade"]["basic"]["value"],
            melee_kills=payload["values"]["weaponKillsMelee"]["basic"]["value"],
            super_kills=payload["values"]["weaponKillsSuper"]["basic"]["value"],
            ability_kills=payload["values"]["weaponKillsAbility"]["basic"]["value"],
            weapons=weapons,
        )

    def _deserialize_post_activity_player(
        self, payload: typedefs.JSONObject
    ) -> activity.PostActivityPlayer:
        return activity.PostActivityPlayer(
            standing=int(payload["standing"]),
            score=int(payload["score"]["basic"]["value"]),
            character_id=payload["characterId"],
            destiny_user=self.deserialize_destiny_membership(
                payload["player"]["destinyUserInfo"]
            ),
            character_class=payload["player"]["characterClass"],
            character_level=int(payload["player"]["characterLevel"]),
            race_hash=int(payload["player"]["raceHash"]),
            gender_hash=int(payload["player"]["genderHash"]),
            light_level=int(payload["player"]["lightLevel"]),
            emblem_hash=int(payload["player"]["emblemHash"]),
            class_hash=payload["player"]["classHash"],
            values=self._deserialize_activity_values(payload["values"]),
            extended_values=self._deserialize_extended_values(payload["extended"]),
        )

    def _deserialize_post_activity_team(
        self, payload: typedefs.JSONObject
    ) -> activity.PostActivityTeam:
        return activity.PostActivityTeam(
            id=payload["teamId"],
            is_defeated=bool(payload["standing"]["basic"]["value"]),
            score=int(payload["score"]["basic"]["value"]),
            name=payload["teamName"],
        )

    def deserialize_post_activity(
        self, payload: typedefs.JSONObject
    ) -> activity.PostActivity:
        period = time.clean_date(payload["period"])
        details = payload["activityDetails"]
        ref_id = int(details["referenceId"])
        instance_id = int(details["instanceId"])
        mode = enums.GameMode(details["mode"])
        modes = [enums.GameMode(int(mode_)) for mode_ in details["modes"]]
        is_private = details["isPrivate"]
        membership_type = enums.MembershipType(int(details["membershipType"]))
        return activity.PostActivity(
            net=self._net,
            hash=ref_id,
            membership_type=membership_type,
            instance_id=instance_id,
            mode=mode,
            modes=modes,
            is_private=is_private,
            occurred_at=period,
            starting_phase=int(payload["startingPhaseIndex"]),
            players=[
                self._deserialize_post_activity_player(player)
                for player in payload["entries"]
            ],
            teams=[
                self._deserialize_post_activity_team(team) for team in payload["teams"]
            ],
        )

    def deserialize_linked_profiles(
        self, payload: typedefs.JSONObject
    ) -> profile.LinkedProfile:
        bungie_user = self.deserialize_partial_bungie_user(payload["bnetMembership"])
        error_profiles_vec: typing.MutableSequence[user.DestinyMembership] = []
        profiles_vec: typing.MutableSequence[user.DestinyMembership] = []

        if raw_profile := payload.get("profiles"):
            for pfile in raw_profile:
                profiles_vec.append(self.deserialize_destiny_membership(pfile))

        if raw_profiles_with_errors := payload.get("profilesWithErrors"):
            for raw_error_pfile in raw_profiles_with_errors:
                if error_pfile := raw_error_pfile.get("infoCard"):
                    error_profiles_vec.append(
                        self.deserialize_destiny_membership(error_pfile)
                    )

        return profile.LinkedProfile(
            net=self._net,
            bungie=bungie_user,
            profiles=profiles_vec,
            profiles_with_errors=error_profiles_vec,
        )

    def deserialize_clan_banners(
        self, payload: typedefs.JSONObject
    ) -> collections.Sequence[clans.ClanBanner]:
        banners_seq: typing.MutableSequence[clans.ClanBanner] = []
        if banners := payload.get("clanBannerDecals"):
            for k, v in banners.items():
                banner_obj = clans.ClanBanner(
                    id=int(k),
                    foreground=assets.Image(
                        v.get("foregroundPath", assets.Image.partial())
                    ),
                    background=assets.Image(
                        v.get("backgroundPath", assets.Image.partial())
                    ),
                )
                banners_seq.append(banner_obj)
        return banners_seq

    def deserialize_public_milestone_content(
        self, payload: typedefs.JSONObject
    ) -> milestones.MilestoneContent:
        items_categoris: typedefs.NoneOr[milestones.MilestoneItems] = None
        if raw_categories := payload.get("itemCategories"):
            for item in raw_categories:
                title = undefined.Undefined
                if raw_title := item.get("title"):
                    if raw_title != typedefs.Unknown:
                        title = raw_title
                if raw_hashes := item.get("itemHashes"):
                    hashes: collections.Sequence[int] = raw_hashes

                items_categoris = milestones.MilestoneItems(title=title, hashes=hashes)

        about = undefined.Undefined
        if (raw_about := payload["about"]) != typedefs.Unknown:
            about = raw_about

        status = undefined.Undefined
        if (raw_status := payload["status"]) != typedefs.Unknown:
            status = raw_status

        tips: typing.MutableSequence[undefined.UndefinedOr[str]] = []
        if raw_tips := payload.get("tips"):
            for raw_tip in raw_tips:
                if raw_tip == typedefs.Unknown:
                    raw_tip = undefined.Undefined
                tips.append(raw_tip)

        return milestones.MilestoneContent(
            about=about, status=status, tips=tips, items=items_categoris
        )

    def deserialize_friend(self, payload: typedefs.JSONObject, /) -> friends.Friend:
        name = undefined.Undefined
        if (raw_name := payload["bungieGlobalDisplayName"]) != typedefs.Unknown:
            name = raw_name

        bungie_user: typedefs.NoneOr[user.BungieUser] = None

        if raw_bungie_user := payload.get("bungieNetUser"):
            bungie_user = self.deserialize_bungie_user(raw_bungie_user)

        return friends.Friend(
            net=self._net,
            id=int(payload["lastSeenAsMembershipId"]),
            name=name,
            code=payload.get("bungieGlobalDisplayNameCode"),
            relationship=enums.Relationship(payload["relationship"]),
            user=bungie_user,
            online_status=enums.Presence(payload["onlineStatus"]),
            online_title=payload["onlineTitle"],
            type=enums.MembershipType(payload["lastSeenAsBungieMembershipType"]),
        )

    def deserialize_friends(
        self, payload: typedefs.JSONObject
    ) -> collections.Sequence[friends.Friend]:
        mut_seq: typing.MutableSequence[friends.Friend] = []
        if raw_friends := payload.get("friends"):
            for friend in raw_friends:
                mut_seq.append(self.deserialize_friend(friend))
        return mut_seq

    def deserialize_friend_requests(
        self, payload: typedefs.JSONObject
    ) -> friends.FriendRequestView:
        incoming: typing.MutableSequence[friends.Friend] = []
        outgoing: typing.MutableSequence[friends.Friend] = []

        if raw_incoming_requests := payload.get("incomingRequests"):
            for incoming_request in raw_incoming_requests:
                incoming.append(self.deserialize_friend(incoming_request))

        if raw_outgoing_requests := payload.get("outgoingRequests"):
            for outgoing_request in raw_outgoing_requests:
                outgoing.append(self.deserialize_friend(outgoing_request))

        return friends.FriendRequestView(incoming=incoming, outgoing=outgoing)

    def _set_fireteam_fields(self, payload: typedefs.JSONObject) -> fireteams.Fireteam:
        activity_type = payload["activityType"]
        try:
            activity_type = fireteams.FireteamActivity(payload["activityType"])
        except ValueError:
            pass
        return fireteams.Fireteam(
            id=int(payload["fireteamId"]),
            group_id=int(payload["groupId"]),
            platform=fireteams.FireteamPlatform(payload["platform"]),
            is_immediate=payload["isImmediate"],
            activity_type=activity_type,
            owner_id=int(payload["ownerMembershipId"]),
            player_slot_count=payload["playerSlotCount"],
            available_player_slots=payload["availablePlayerSlotCount"],
            available_alternate_slots=payload["availableAlternateSlotCount"],
            title=payload["title"],
            date_created=time.clean_date(payload["dateCreated"]),
            is_public=payload["isPublic"],
            locale=fireteams.FireteamLanguage(payload["locale"]),
            is_valid=payload["isValid"],
            last_modified=time.clean_date(payload["datePlayerModified"]),
            total_results=payload.get("totlaResults", 0),
        )

    def deserialize_fireteams(
        self, payload: typedefs.JSONObject
    ) -> typedefs.NoneOr[collections.Sequence[fireteams.Fireteam]]:
        fireteams_: typing.MutableSequence[fireteams.Fireteam] = []

        result: list[typedefs.JSONObject]
        if not (result := payload["results"]):
            return None
        for elem in result:
            fireteams_.append(self._set_fireteam_fields(elem))
        return fireteams_

    def deserialize_fireteam_destiny_users(
        self, payload: typedefs.JSONObject
    ) -> fireteams.FireteamUser:
        destiny_obj = self.deserialize_destiny_membership(payload)
        # We could helpers.just return a DestinyMembership object but this is
        # missing the fireteam display name and id fields.
        return fireteams.FireteamUser(
            net=self._net,
            id=destiny_obj.id,
            code=destiny_obj.code,
            icon=destiny_obj.icon,
            types=destiny_obj.types,
            type=destiny_obj.type,
            is_public=destiny_obj.is_public,
            crossave_override=destiny_obj.crossave_override,
            name=destiny_obj.name,
            last_seen_name=destiny_obj.last_seen_name,
            fireteam_display_name=payload["FireteamDisplayName"],
            fireteam_membership_id=enums.MembershipType(
                payload["FireteamMembershipType"]
            ),
        )

    def deserialize_fireteam_members(
        self, payload: typedefs.JSONObject, *, alternatives: bool = False
    ) -> typing.Optional[collections.Sequence[fireteams.FireteamMember]]:
        members_: list[fireteams.FireteamMember] = []
        if members := payload.get("Members" if not alternatives else "Alternates"):
            for member in members:
                bungie_fields = self.deserialize_partial_bungie_user(member)
                members_fields = fireteams.FireteamMember(
                    destiny_user=self.deserialize_fireteam_destiny_users(member),
                    has_microphone=member["hasMicrophone"],
                    character_id=int(member["characterId"]),
                    date_joined=time.clean_date(member["dateJoined"]),
                    last_platform_invite_date=time.clean_date(
                        member["lastPlatformInviteAttemptDate"]
                    ),
                    last_platform_invite_result=int(
                        member["lastPlatformInviteAttemptResult"]
                    ),
                    net=self._net,
                    name=bungie_fields.name,
                    id=bungie_fields.id,
                    icon=bungie_fields.icon,
                    is_public=bungie_fields.is_public,
                    crossave_override=bungie_fields.crossave_override,
                    types=bungie_fields.types,
                    type=bungie_fields.type,
                )
                members_.append(members_fields)
        else:
            return None
        return members_

    def deserialize_available_fireteams(
        self,
        data: typedefs.JSONObject,
        *,
        no_results: bool = False,
    ) -> typing.Union[
        fireteams.AvalaibleFireteam, collections.Sequence[fireteams.AvalaibleFireteam]
    ]:
        fireteams_: list[fireteams.AvalaibleFireteam] = []

        # This needs to be used outside the results
        # JSON key.
        if no_results is True:
            payload = data

        if result := payload.get("results"):

            for fireteam in result:
                found_fireteams = self._set_fireteam_fields(fireteam["Summary"])
                fireteams_fields = fireteams.AvalaibleFireteam(
                    id=found_fireteams.id,
                    group_id=found_fireteams.group_id,
                    platform=found_fireteams.platform,
                    activity_type=found_fireteams.activity_type,
                    is_immediate=found_fireteams.is_immediate,
                    is_public=found_fireteams.is_public,
                    is_valid=found_fireteams.is_valid,
                    owner_id=found_fireteams.owner_id,
                    player_slot_count=found_fireteams.player_slot_count,
                    available_player_slots=found_fireteams.available_player_slots,
                    available_alternate_slots=found_fireteams.available_alternate_slots,
                    title=found_fireteams.title,
                    date_created=found_fireteams.date_created,
                    locale=found_fireteams.locale,
                    last_modified=found_fireteams.last_modified,
                    total_results=found_fireteams.total_results,
                    members=self.deserialize_fireteam_members(payload),
                    alternatives=self.deserialize_fireteam_members(
                        payload, alternatives=True
                    ),
                )
            fireteams_.append(fireteams_fields)
            if no_results:
                return fireteams_fields
        return fireteams_

    def deserialize_fireteam_party(
        self, payload: typedefs.JSONObject
    ) -> fireteams.FireteamParty:
        last_destination_hash: typing.Optional[int] = None
        if raw_dest_hash := payload.get("lastOrbitedDestinationHash"):
            last_destination_hash = int(raw_dest_hash)

        return fireteams.FireteamParty(
            members=[
                self._deserialize_fireteam_party_member(member)
                for member in payload["partyMembers"]
            ],
            activity=self._deserialize_fireteam_party_current_activity(
                payload["currentActivity"]
            ),
            settings=self._deserialize_fireteam_party_settings(payload["joinability"]),
            last_destination_hash=last_destination_hash,
            tracking=payload["tracking"],
        )

    def _deserialize_fireteam_party_member(
        self, payload: typedefs.JSONObject
    ) -> fireteams.FireteamPartyMember:
        status = int(payload["status"])
        try:
            status = fireteams.FireteamPartyMemberState(status)
        except ValueError:
            pass

        displayname: undefined.UndefinedOr[str] = undefined.Undefined
        if raw_name := payload.get("displayName"):
            displayname = raw_name

        return fireteams.FireteamPartyMember(
            membership_id=int(payload["membershipId"]),
            emblem_hash=int(payload["emblemHash"]),
            status=status,
            display_name=displayname,
        )

    def _deserialize_fireteam_party_current_activity(
        self, payload: typedefs.JSONObject
    ) -> fireteams.FireteamPartyCurrentActivity:
        start_date: typing.Optional[datetime.datetime] = None
        if raw_start_date := payload.get("startTime"):
            start_date = time.clean_date(raw_start_date)

        end_date: typing.Optional[datetime.datetime] = None
        if raw_end_date := payload.get("endTime"):
            end_date = time.clean_date(raw_end_date)
        return fireteams.FireteamPartyCurrentActivity(
            start_time=start_date,
            end_time=end_date,
            score=float(payload["score"]),
            highest_opposing_score=float(payload["highestOpposingFactionScore"]),
            opponenst_count=int(payload["numberOfOpponents"]),
            player_count=int(payload["numberOfPlayers"]),
        )

    def _deserialize_fireteam_party_settings(
        self, payload: typedefs.JSONObject
    ) -> fireteams.FireteamPartySettings:
        closed_reasons: int = int(payload["closedReasons"])
        try:
            closed_reasons = enums.ClosedReasons(closed_reasons)
        except ValueError:
            pass
        return fireteams.FireteamPartySettings(
            open_slots=int(payload["openSlots"]),
            privacy_setting=enums.PrivacySetting(int(payload["privacySetting"])),
            closed_reasons=closed_reasons,
        )

    def deserialize_seasonal_artifact(
        self, payload: typedefs.JSONObject
    ) -> season.Artifact:
        if raw_artifact := payload.get("seasonalArtifact"):
            if points := raw_artifact.get("pointProgression"):
                points_prog = progressions.Progression(
                    hash=points["progressionHash"],
                    level=points["level"],
                    cap=points["levelCap"],
                    daily_limit=points["dailyLimit"],
                    weekly_limit=points["weeklyLimit"],
                    current_progress=points["currentProgress"],
                    daily_progress=points["dailyProgress"],
                    needed=points["progressToNextLevel"],
                    next_level=points["nextLevelAt"],
                )

            if bonus := raw_artifact.get("powerBonusProgression"):
                power_bonus_prog = progressions.Progression(
                    hash=bonus["progressionHash"],
                    level=bonus["level"],
                    cap=bonus["levelCap"],
                    daily_limit=bonus["dailyLimit"],
                    weekly_limit=bonus["weeklyLimit"],
                    current_progress=bonus["currentProgress"],
                    daily_progress=bonus["dailyProgress"],
                    needed=bonus["progressToNextLevel"],
                    next_level=bonus["nextLevelAt"],
                )
            artifact = season.Artifact(
                net=self._net,
                hash=raw_artifact["artifactHash"],
                power_bonus=raw_artifact["powerBonus"],
                acquired_points=raw_artifact["pointsAcquired"],
                bonus=power_bonus_prog,
                points=points_prog,
            )
        return artifact

    def deserialize_profile_progression(
        self, payload: typedefs.JSONObject
    ) -> profile.ProfileProgression:
        return profile.ProfileProgression(
            artifact=self.deserialize_seasonal_artifact(payload["data"]),
            checklist={
                int(check_id): checklists
                for check_id, checklists in payload["data"]["checklists"].items()
            },
        )

    def deserialize_instanced_item(
        self, payload: typedefs.JSONObject
    ) -> items.ItemInstance:
        damage_type_hash: typing.Optional[int] = None
        if raw_damagetype_hash := payload.get("damageTypeHash"):
            damage_type_hash = int(raw_damagetype_hash)

        required_hashes: typing.Optional[collections.Collection[int]] = None
        if raw_required_hashes := payload.get("unlockHashesRequiredToEquip"):
            required_hashes = [int(raw_hash) for raw_hash in raw_required_hashes]

        breaker_type: typing.Optional[items.ItemBreakerType] = None
        if raw_break_type := payload.get("breakerType"):
            breaker_type = items.ItemBreakerType(int(raw_break_type))

        breaker_type_hash: typing.Optional[int] = None
        if raw_break_type_hash := payload.get("breakerTypeHash"):
            breaker_type_hash = int(raw_break_type_hash)

        energy: typing.Optional[items.ItemEnergy] = None
        if raw_energy := payload.get("energy"):
            energy = self.deserialize_item_energy(raw_energy)

        primary_stats = None
        if raw_primary_stats := payload.get("primaryStat"):
            primary_stats = self.deserialize_item_stats_view(raw_primary_stats)

        return items.ItemInstance(
            damage_type=enums.DamageType(int(payload["damageType"])),
            damage_type_hash=damage_type_hash,
            primary_stat=primary_stats,
            item_level=int(payload["itemLevel"]),
            quality=int(payload["quality"]),
            is_equipped=payload["isEquipped"],
            can_equip=payload["canEquip"],
            equip_required_level=int(payload["equipRequiredLevel"]),
            required_equip_unlock_hashes=required_hashes,
            cant_equip_reason=int(payload["cannotEquipReason"]),
            breaker_type=breaker_type,
            breaker_type_hash=breaker_type_hash,
            energy=energy,
        )

    def deserialize_item_energy(self, payload: typedefs.JSONObject) -> items.ItemEnergy:
        energy_hash: typing.Optional[int] = None
        if raw_energy_hash := payload.get("energyTypeHash"):
            energy_hash = int(raw_energy_hash)

        return items.ItemEnergy(
            hash=energy_hash,
            type=items.ItemEnergyType(int(payload["energyType"])),
            capacity=int(payload["energyCapacity"]),
            used_energy=int(payload["energyUsed"]),
            unused_energy=int(payload["energyUnused"]),
        )

    def deserialize_item_perk(self, payload: typedefs.JSONObject) -> items.ItemPerk:
        perk_hash: typing.Optional[int] = None
        if raw_perk_hash := payload.get("perkHash"):
            perk_hash = int(raw_perk_hash)

        return items.ItemPerk(
            hash=perk_hash,
            icon=assets.Image(payload["iconPath"]),
            is_active=payload["isActive"],
            is_visible=payload["visible"],
        )

    def deserialize_item_socket(self, payload: typedefs.JSONObject) -> items.ItemSocket:
        plug_hash: typing.Optional[int] = None
        if raw_plug_hash := payload.get("plugHash"):
            plug_hash = int(raw_plug_hash)

        enable_fail_indexes: typing.Optional[list[int]] = None
        if raw_indexes := payload.get("enableFailIndexes"):
            enable_fail_indexes = [int(index) for index in raw_indexes]

        return items.ItemSocket(
            plug_hash=plug_hash,
            is_enabled=payload["isEnabled"],
            enable_fail_indexes=enable_fail_indexes,
            is_visible=payload.get("visible"),
        )

    def deserialize_item_stats_view(
        self, payload: typedefs.JSONObject
    ) -> items.ItemStatsView:
        return items.ItemStatsView(
            stat_hash=payload.get("statHash"), value=payload.get("value")
        )

    def deserialize_plug_item_state(
        self, payload: typedefs.JSONObject
    ) -> items.PlugItemState:
        item_hash: typing.Optional[int] = None
        if raw_item_hash := payload.get("plugItemHash"):
            item_hash = int(raw_item_hash)

        insert_fail_indexes: typedefs.NoneOr[list[int]] = None
        if raw_fail_indexes := payload.get("insertFailIndexes"):
            insert_fail_indexes = [int(k) for k in raw_fail_indexes]

        enable_fail_indexes: typedefs.NoneOr[list[int]] = None
        if raw_enabled_indexes := payload.get("enableFailIndexes"):
            enable_fail_indexes = [int(k) for k in raw_enabled_indexes]

        return items.PlugItemState(
            item_hash=item_hash,
            insert_fail_indexes=insert_fail_indexes,
            enable_fail_indexes=enable_fail_indexes,
            is_enabled=payload["enabled"],
            can_insert=payload["canInsert"],
        )<|MERGE_RESOLUTION|>--- conflicted
+++ resolved
@@ -1759,11 +1759,8 @@
             progress_value_style=entity.ValueUIStyle(
                 int(payload["inProgressValueStyle"])
             ),
-<<<<<<< HEAD
-=======
             ui_label=payload["uiLabel"],
             ui_style=entity.ObjectiveUIStyle(int(payload["uiStyle"])),
->>>>>>> b452aff0
         )
 
     def _deserialize_activity_values(
