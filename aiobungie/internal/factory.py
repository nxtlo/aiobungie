# MIT License
# Copyright (c) 2020 - Present nxtlo
#
# Permission is hereby granted, free of charge, to any person obtaining a copy
# of this software and associated documentation files (the "Software"), to deal
# in the Software without restriction, including without limitation the rights
# to use, copy, modify, merge, publish, distribute, sublicense, and/or sell
# copies of the Software, and to permit persons to whom the Software is
# furnished to do so, subject to the following conditions:
#
# The above copyright notice and this permission notice shall be included in all
# copies or substantial portions of the Software.
#
# THE SOFTWARE IS PROVIDED "AS IS", WITHOUT WARRANTY OF ANY KIND, EXPRESS OR
# IMPLIED, INCLUDING BUT NOT LIMITED TO THE WARRANTIES OF MERCHANTABILITY,
# FITNESS FOR A PARTICULAR PURPOSE AND NONINFRINGEMENT. IN NO EVENT SHALL THE
# AUTHORS OR COPYRIGHT HOLDERS BE LIABLE FOR ANY CLAIM, DAMAGES OR OTHER
# LIABILITY, WHETHER IN AN ACTION OF CONTRACT, TORT OR OTHERWISE, ARISING FROM,
# OUT OF OR IN CONNECTION WITH THE SOFTWARE OR THE USE OR OTHER DEALINGS IN THE
# SOFTWARE.

"""Marshalling factory used to deserializing REST JSON payloads into an `aiobungie.crate`."""

from __future__ import annotations

__all__: tuple[str, ...] = ("Factory",)

import typing

from aiobungie import interfaces
from aiobungie import typedefs
from aiobungie import undefined
from aiobungie.crate import activity
from aiobungie.crate import application
from aiobungie.crate import character
from aiobungie.crate import clans
from aiobungie.crate import components
from aiobungie.crate import entity
from aiobungie.crate import fireteams
from aiobungie.crate import friends
from aiobungie.crate import items
from aiobungie.crate import milestones
from aiobungie.crate import profile
from aiobungie.crate import progressions
from aiobungie.crate import records
from aiobungie.crate import season
from aiobungie.crate import user
from aiobungie.internal import assets
from aiobungie.internal import enums
from aiobungie.internal import helpers
from aiobungie.internal import time

if typing.TYPE_CHECKING:
    import collections.abc as collections
    import datetime

    from aiobungie import traits


class Factory(interfaces.FactoryInterface):
    """The base deserialization factory class for all aiobungie objects.

    Highly inspired hikari entity factory used to deserialize JSON responses from the REST client and turning them
    into a `aiobungie.crate` Python classes.
    """

    __slots__ = ("_net",)

    def __init__(self, net: traits.Netrunner) -> None:
        self._net = net

    def deserialize_bungie_user(self, data: typedefs.JSONObject) -> user.BungieUser:
        return user.BungieUser(
            id=int(data["membershipId"]),
            created_at=time.clean_date(data["firstAccess"]),
            name=data.get("cachedBungieGlobalDisplayName", undefined.Undefined),
            is_deleted=data["isDeleted"],
            about=data["about"],
            updated_at=time.clean_date(data["lastUpdate"]),
            psn_name=data.get("psnDisplayName", None),
            stadia_name=data.get("stadiaDisplayName", None),
            steam_name=data.get("steamDisplayName", None),
            twitch_name=data.get("twitchDisplayName", None),
            blizzard_name=data.get("blizzardDisplayName", None),
            status=data["statusText"],
            locale=data["locale"],
            picture=assets.Image(path=str(data["profilePicturePath"])),
            code=data.get("cachedBungieGlobalDisplayNameCode", None),
            unique_name=data.get("uniqueName", None),
            theme_id=int(data["profileTheme"]),
            show_activity=bool(data["showActivity"]),
            theme_name=data["profileThemeName"],
            display_title=data["userTitleDisplay"],
        )

    def deserialize_partial_bungie_user(
        self, payload: typedefs.JSONObject
    ) -> user.PartialBungieUser:
        return user.PartialBungieUser(
            net=self._net,
            types=[
                enums.MembershipType(type_)
                for type_ in payload.get("applicableMembershipTypes", [])
            ],
            name=payload.get("displayName", undefined.Undefined),
            id=int(payload["membershipId"]),
            crossave_override=enums.MembershipType(payload["crossSaveOverride"]),
            is_public=payload["isPublic"],
            icon=assets.Image(payload.get("iconPath", "")),
            type=enums.MembershipType(payload["membershipType"]),
        )

    def deserialize_destiny_membership(
        self, payload: typedefs.JSONObject
    ) -> user.DestinyMembership:
        name: undefined.UndefinedOr[str] = undefined.Undefined
        if (
            raw_name := payload.get("bungieGlobalDisplayName", "")
        ) and not typedefs.is_unknown(raw_name):
            name = raw_name

        return user.DestinyMembership(
            net=self._net,
            id=int(payload["membershipId"]),
            name=name,
            code=payload.get("bungieGlobalDisplayNameCode", None),
            last_seen_name=payload.get("LastSeenDisplayName", payload["displayName"]),
            type=enums.MembershipType(payload["membershipType"]),
            is_public=payload["isPublic"],
            crossave_override=enums.MembershipType(payload["crossSaveOverride"]),
            icon=assets.Image(payload.get("iconPath", "")),
            types=[
                enums.MembershipType(type_)
                for type_ in payload["applicableMembershipTypes"]
            ],
        )

    def deserialize_destiny_memberships(
        self, data: typedefs.JSONArray
    ) -> collections.Sequence[user.DestinyMembership]:
        return [self.deserialize_destiny_membership(membership) for membership in data]

    def deserialize_user(self, data: typedefs.JSONObject) -> user.User:

        primary_membership_id: typing.Optional[int] = None
        if raw_primary_id := data.get("primaryMembershipId"):
            primary_membership_id = int(raw_primary_id)

        return user.User(
            bungie=self.deserialize_bungie_user(data["bungieNetUser"]),
            destiny=self.deserialize_destiny_memberships(data["destinyMemberships"]),
            primary_membership_id=primary_membership_id,
        )

    def deserialize_searched_user(
        self, payload: typedefs.JSONObject
    ) -> user.SearchableDestinyUser:
        name: undefined.UndefinedOr[str] = undefined.Undefined
        if (raw_name := payload["bungieGlobalDisplayName"]) and not typedefs.is_unknown(
            raw_name
        ):
            name = raw_name

        code: typing.Optional[int] = None
        if raw_code := payload.get("bungieGlobalDisplayNameCode"):
            code = int(raw_code)

        bungie_id: typing.Optional[int] = None
        if raw_bungie_id := payload.get("bungieNetMembershipId"):
            bungie_id = int(raw_bungie_id)

        return user.SearchableDestinyUser(
            name=name,
            code=code,
            bungie_id=bungie_id,
            memberships=self.deserialize_destiny_memberships(
                payload["destinyMemberships"]
            ),
        )

    def deserialize_user_credentials(
        self, payload: typedefs.JSONArray
    ) -> collections.Sequence[user.UserCredentials]:
        return [
            user.UserCredentials(
                type=enums.CredentialType(int(creds["credentialType"])),
                display_name=creds["credentialDisplayName"],
                is_public=creds["isPublic"],
                self_as_string=creds.get("credentialAsString", undefined.Undefined),
            )
            for creds in payload
        ]

    @staticmethod
    def set_themese_attrs(
        payload: typedefs.JSONArray, /
    ) -> typing.Collection[user.UserThemes]:

        theme_map: dict[int, user.UserThemes] = {}
        theme_ids: list[int] = helpers.just(payload, "userThemeId")
        theme_names: list[typedefs.NoneOr[str]] = helpers.just(payload, "userThemeName")
        theme_descriptions: list[typedefs.NoneOr[str]] = helpers.just(
            payload, "userThemeDescription"
        )

        for t_id, t_name, t_desc in zip(theme_ids, theme_names, theme_descriptions):
            theme_map[t_id] = user.UserThemes(
                id=int(t_id),
                name=t_name or undefined.Undefined,
                description=t_desc or undefined.Undefined,
            )
        return theme_map.values()

    def deserialize_user_themes(
        self, payload: typedefs.JSONArray
    ) -> collections.Sequence[user.UserThemes]:
        return list(self.set_themese_attrs(payload))

    def deserialize_clan(self, payload: typedefs.JSONObject) -> clans.Clan:

        # This is kinda redundant
        data = payload

        # This is always outside the details.
        current_user_map: typing.Optional[
            collections.Mapping[str, clans.ClanMember]
        ] = None
        if raw_current_user_map := payload.get("currentUserMemberMap"):
            current_user_map = {
                membership_type: self.deserialize_clan_member(membership)
                for membership_type, membership in raw_current_user_map.items()
            }

        try:
            data = payload["detail"]
        except KeyError:
            pass

        id = data["groupId"]
        name = data["name"]
        created_at = data["creationDate"]
        member_count = data["memberCount"]
        about = data["about"]
        motto = data["motto"]
        is_public = data["isPublic"]
        banner = assets.Image(str(data["bannerPath"]))
        avatar = assets.Image(str(data["avatarPath"]))
        tags = data["tags"]
        type = data["groupType"]

        features = data["features"]
        features_obj = clans.ClanFeatures(
            max_members=features["maximumMembers"],
            max_membership_types=features["maximumMembershipsOfGroupType"],
            capabilities=features["capabilities"],
            membership_types=features["membershipTypes"],
            invite_permissions=features["invitePermissionOverride"],
            update_banner_permissions=features["updateBannerPermissionOverride"],
            update_culture_permissions=features["updateCulturePermissionOverride"],
            join_level=features["joinLevel"],
        )

        information: typedefs.JSONObject = data["clanInfo"]
        progression: collections.Mapping[int, progressions.Progression] = {
            int(prog_hash): self.deserialize_progressions(prog)
            for prog_hash, prog in information["d2ClanProgressions"].items()
        }

        founder: typedefs.NoneOr[clans.ClanMember] = None
        if raw_founder := payload.get("founder"):
            founder = self.deserialize_clan_member(raw_founder)

        return clans.Clan(
            net=self._net,
            id=int(id),
            name=name,
            type=enums.GroupType(type),
            created_at=time.clean_date(created_at),
            member_count=member_count,
            motto=motto,
            about=about,
            is_public=is_public,
            banner=banner,
            avatar=avatar,
            tags=tags,
            features=features_obj,
            owner=founder,
            progressions=progression,
            call_sign=information["clanCallsign"],
            banner_data=information["clanBannerData"],
            chat_security=data["chatSecurity"],
            conversation_id=int(data["conversationId"]),
            allow_chat=data["allowChat"],
            theme=data["theme"],
            current_user_membership=current_user_map,
        )

    def deserialize_clan_member(self, data: typedefs.JSONObject, /) -> clans.ClanMember:
        destiny_user = self.deserialize_destiny_membership(data["destinyUserInfo"])
        return clans.ClanMember(
            net=self._net,
            last_seen_name=destiny_user.last_seen_name,
            id=destiny_user.id,
            name=destiny_user.name,
            icon=destiny_user.icon,
            last_online=time.from_timestamp(int(data["lastOnlineStatusChange"])),
            group_id=int(data["groupId"]),
            joined_at=time.clean_date(data["joinDate"]),
            types=destiny_user.types,
            is_public=destiny_user.is_public,
            type=destiny_user.type,
            code=destiny_user.code,
            is_online=data["isOnline"],
            crossave_override=destiny_user.crossave_override,
            bungie=self.deserialize_partial_bungie_user(data["bungieNetUserInfo"])
            if "bungieNetUserInfo" in data
            else None,
            member_type=enums.ClanMemberType(int(data["memberType"])),
        )

    def deserialize_clan_members(
        self, data: typedefs.JSONObject, /
    ) -> collections.Sequence[clans.ClanMember]:
        return [self.deserialize_clan_member(member) for member in data["results"]]

    def deserialize_group_member(
        self, payload: typedefs.JSONObject
    ) -> clans.GroupMember:
        member = payload["member"]
        return clans.GroupMember(
            net=self._net,
            join_date=time.clean_date(member["joinDate"]),
            group_id=int(member["groupId"]),
            member_type=enums.ClanMemberType(member["memberType"]),
            is_online=member["isOnline"],
            last_online=time.from_timestamp(int(member["lastOnlineStatusChange"])),
            inactive_memberships=payload.get("areAllMembershipsInactive", None),
            member=self.deserialize_destiny_membership(member["destinyUserInfo"]),
            group=self.deserialize_clan(payload["group"]),
        )

    def deserialize_clan_conversations(
        self, payload: typedefs.JSONArray
    ) -> collections.Sequence[clans.ClanConversation]:
        map = {}
        vec: list[clans.ClanConversation] = []
        if payload:
            for convo in payload:
                for k, v in convo.items():
                    map[k] = v

                name: undefined.UndefinedOr[str] = undefined.Undefined
                if (raw_name := map["chatName"]) and not typedefs.is_unknown(raw_name):
                    name = raw_name

                convo_obj = clans.ClanConversation(
                    net=self._net,
                    group_id=int(map["groupId"]),
                    id=int(map["conversationId"]),
                    chat_enabled=map["chatEnabled"],
                    name=name,
                    security=map["chatSecurity"],
                )
                vec.append(convo_obj)
        return vec

    def deserialize_app_owner(
        self, payload: typedefs.JSONObject
    ) -> application.ApplicationOwner:
        return application.ApplicationOwner(
            net=self._net,
            name=payload.get("bungieGlobalDisplayName", undefined.Undefined),
            id=int(payload["membershipId"]),
            type=enums.MembershipType(payload["membershipType"]),
            icon=assets.Image(str(payload["iconPath"])),
            is_public=payload["isPublic"],
            code=payload.get("bungieGlobalDisplayNameCode", None),
        )

    def deserialize_app(self, payload: typedefs.JSONObject) -> application.Application:
        return application.Application(
            id=int(payload["applicationId"]),
            name=payload["name"],
            link=payload["link"],
            status=payload["status"],
            redirect_url=payload.get("redirectUrl", None),
            created_at=time.clean_date(str(payload["creationDate"])),
            published_at=time.clean_date(str(payload["firstPublished"])),
            owner=self.deserialize_app_owner(payload["team"][0]["user"]),  # type: ignore
            scope=payload.get("scope", undefined.Undefined),
        )

    def _set_character_attrs(self, payload: typedefs.JSONObject) -> character.Character:
        total_time = time.format_played(int(payload["minutesPlayedTotal"]), suffix=True)
        return character.Character(
            net=self._net,
            id=int(payload["characterId"]),
            gender=enums.Gender(payload["genderType"]),
            race=enums.Race(payload["raceType"]),
            class_type=enums.Class(payload["classType"]),
            emblem=assets.Image(str(payload["emblemBackgroundPath"])),
            emblem_icon=assets.Image(str(payload["emblemPath"])),
            emblem_hash=int(payload["emblemHash"]),
            last_played=time.clean_date(payload["dateLastPlayed"]),
            total_played_time=total_time,
            member_id=int(payload["membershipId"]),
            member_type=enums.MembershipType(payload["membershipType"]),
            level=payload["baseCharacterLevel"],
            title_hash=payload.get("titleRecordHash", None),
            light=payload["light"],
            stats={enums.Stat(int(k)): v for k, v in payload["stats"].items()},
        )

    def deserialize_profile(
        self, payload: typedefs.JSONObject, /
    ) -> typing.Optional[profile.Profile]:
        if (raw_profile := payload.get("data")) is None:
            return None

        payload = raw_profile
        id = int(payload["userInfo"]["membershipId"])
        name = payload["userInfo"]["displayName"]
        is_public = payload["userInfo"]["isPublic"]
        type = enums.MembershipType(payload["userInfo"]["membershipType"])
        last_played = time.clean_date(str(payload["dateLastPlayed"]))
        character_ids = [int(cid) for cid in payload["characterIds"]]
        power_cap = payload["currentSeasonRewardPowerCap"]

        return profile.Profile(
            id=int(id),
            name=name,
            is_public=is_public,
            type=type,
            last_played=last_played,
            character_ids=character_ids,
            power_cap=power_cap,
            net=self._net,
        )

    def deserialize_profile_item(
        self, payload: typedefs.JSONObject
    ) -> profile.ProfileItemImpl:

        instance_id: typing.Optional[int] = None
        if raw_instance_id := payload.get("itemInstanceId"):
            instance_id = int(raw_instance_id)

        version_number: typing.Optional[int] = None
        if raw_version := payload.get("versionNumber"):
            version_number = int(raw_version)

        transfer_status = enums.TransferStatus(payload["transferStatus"])

        return profile.ProfileItemImpl(
            net=self._net,
            hash=payload["itemHash"],
            quantity=payload["quantity"],
            bind_status=enums.ItemBindStatus(payload["bindStatus"]),
            location=enums.ItemLocation(payload["location"]),
            bucket=payload["bucketHash"],
            transfer_status=transfer_status,
            lockable=payload["lockable"],
            state=enums.ItemState(payload["state"]),
            dismantel_permissions=payload["dismantlePermission"],
            is_wrapper=payload["isWrapper"],
            instance_id=instance_id,
            version_number=version_number,
            ornament_id=payload.get("overrideStyleItemHash"),
        )

    def deserialize_objectives(self, payload: typedefs.JSONObject) -> records.Objective:
        return records.Objective(
            net=self._net,
            hash=payload["objectiveHash"],
            visible=payload["visible"],
            complete=payload["complete"],
            completion_value=payload["completionValue"],
            progress=payload.get("progress"),
            destination_hash=payload.get("destinationHash"),
            activity_hash=payload.get("activityHash"),
        )

    def deserialize_records(
        self,
        payload: typedefs.JSONObject,
        scores: typing.Optional[records.RecordScores] = None,
        **nodes: int,
    ) -> records.Record:
        objectives: typing.Optional[list[records.Objective]] = None
        interval_objectives: typing.Optional[list[records.Objective]] = None
        record_state: typedefs.IntAnd[records.RecordState]

        record_state = records.RecordState(payload["state"])

        if raw_objs := payload.get("objectives"):
            objectives = [self.deserialize_objectives(obj) for obj in raw_objs]

        if raw_interval_objs := payload.get("intervalObjectives"):
            interval_objectives = [
                self.deserialize_objectives(obj) for obj in raw_interval_objs
            ]

        return records.Record(
            scores=scores,
            categories_node_hash=nodes.get("categories_hash", undefined.Undefined),
            seals_node_hash=nodes.get("seals_hash", undefined.Undefined),
            state=record_state,
            objectives=objectives,
            interval_objectives=interval_objectives,
            redeemed_count=payload.get("intervalsRedeemedCount", 0),
            completion_times=payload.get("completedCount", None),
            reward_visibility=payload.get("rewardVisibilty", None),
        )

    def deserialize_character_records(
        self,
        payload: typedefs.JSONObject,
        scores: typing.Optional[records.RecordScores] = None,
        record_hashes: typing.Optional[list[int]] = None,
    ) -> records.CharacterRecord:

        record = self.deserialize_records(payload, scores)
        return records.CharacterRecord(
            scores=scores,
            categories_node_hash=record.categories_node_hash,
            seals_node_hash=record.seals_node_hash,
            state=record.state,
            objectives=record.objectives,
            interval_objectives=record.interval_objectives,
            redeemed_count=payload.get("intervalsRedeemedCount", 0),
            completion_times=payload.get("completedCount"),
            reward_visibility=payload.get("rewardVisibilty"),
            record_hashes=record_hashes or [],
        )

    def deserialize_character_dye(self, payload: typedefs.JSONObject) -> character.Dye:
        return character.Dye(
            channel_hash=payload["channelHash"], dye_hash=payload["dyeHash"]
        )

    def deserialize_character_customization(
        self, payload: typedefs.JSONObject
    ) -> character.CustomizationOptions:
        return character.CustomizationOptions(
            personality=payload["personality"],
            face=payload["face"],
            skin_color=payload["skinColor"],
            lip_color=payload["lipColor"],
            eye_color=payload["eyeColor"],
            hair_colors=payload.get("hairColors", []),
            feature_colors=payload.get("featureColors", []),
            decal_color=payload["decalColor"],
            wear_helmet=payload["wearHelmet"],
            hair_index=payload["hairIndex"],
            feature_index=payload["featureIndex"],
            decal_index=payload["decalIndex"],
        )

    def deserialize_character_minimal_equipments(
        self, payload: typedefs.JSONObject
    ) -> character.MinimalEquipments:
        dyes = None
        if raw_dyes := payload.get("dyes"):
            if raw_dyes:
                dyes = [self.deserialize_character_dye(dye) for dye in raw_dyes]
        return character.MinimalEquipments(
            net=self._net, item_hash=payload["itemHash"], dyes=dyes
        )

    def deserialize_character_render_data(
        self, payload: typedefs.JSONObject, /
    ) -> character.RenderedData:
        return character.RenderedData(
            net=self._net,
            customization=self.deserialize_character_customization(
                payload["customization"]
            ),
            custom_dyes=[
                self.deserialize_character_dye(dye)
                for dye in payload["customDyes"]
                if dye
            ],
            equipment=[
                self.deserialize_character_minimal_equipments(equipment)
                for equipment in payload["peerView"]["equipment"]
            ],
        )

    def deserialize_available_activity(
        self, payload: typedefs.JSONObject
    ) -> activity.AvailableActivity:
        return activity.AvailableActivity(
            hash=payload["activityHash"],
            is_new=payload["isNew"],
            is_completed=payload["isCompleted"],
            is_visible=payload["isVisible"],
            display_level=payload.get("displayLevel"),
            recommended_light=payload.get("recommendedLight"),
            difficulty=activity.Difficulty(payload["difficultyTier"]),
            can_join=payload["canJoin"],
            can_lead=payload["canLead"],
        )

    def deserialize_character_activity(
        self, payload: typedefs.JSONObject
    ) -> activity.CharacterActivity:
        current_mode: typing.Optional[enums.GameMode] = None
        if raw_current_mode := payload.get("currentActivityModeType"):
            current_mode = enums.GameMode(raw_current_mode)

        current_mode_types: typing.Optional[collections.Sequence[enums.GameMode]] = None
        if raw_current_modes := payload.get("currentActivityModeTypes"):
            current_mode_types = [enums.GameMode(type_) for type_ in raw_current_modes]

        return activity.CharacterActivity(
            date_started=time.clean_date(payload["dateActivityStarted"]),
            current_hash=payload["currentActivityHash"],
            current_mode_hash=payload["currentActivityModeHash"],
            current_mode=current_mode,
            current_mode_hashes=payload.get("currentActivityModeHashes"),
            current_mode_types=current_mode_types,
            current_playlist_hash=payload.get("currentPlaylistActivityHash"),
            last_story_hash=payload["lastCompletedStoryHash"],
            available_activities=[
                self.deserialize_available_activity(activity_)
                for activity_ in payload["availableActivities"]
            ],
        )

    def deserialize_profile_items(
        self, payload: typedefs.JSONObject, /
    ) -> list[profile.ProfileItemImpl]:
        return [self.deserialize_profile_item(item) for item in payload["items"]]

    def _deserialize_node(self, payload: typedefs.JSONObject) -> records.Node:
        return records.Node(
            state=int(payload["state"]),
            objective=self.deserialize_objectives(payload["objective"])
            if "objective" in payload
            else None,
            progress_value=int(payload["progressValue"]),
            completion_value=int(payload["completionValue"]),
            record_category_score=int(payload["recordCategoryScore"])
            if "recordCategoryScore" in payload
            else None,
        )

    @staticmethod
    def _deserialize_collectible(payload: typedefs.JSONObject) -> items.Collectible:
        recent_collectibles: typing.Optional[collections.Collection[int]] = None
        if raw_recent_collectibles := payload.get("recentCollectibleHashes"):
            recent_collectibles = [
                int(item_hash) for item_hash in raw_recent_collectibles
            ]

        collectibles: dict[int, int] = {}
        for item_hash, mapping in payload["collectibles"].items():
            collectibles[int(item_hash)] = int(mapping["state"])

        return items.Collectible(
            recent_collectibles=recent_collectibles,
            collectibles=collectibles,
            collection_categorie_hash=int(payload["collectionCategoriesRootNodeHash"]),
            collection_badges_hash=int(payload["collectionBadgesRootNodeHash"]),
        )

    @staticmethod
    def _deserialize_currencies(
        payload: typedefs.JSONObject,
    ) -> collections.Sequence[items.Currency]:
        return [
            items.Currency(hash=int(item_hash), amount=int(amount))
            for item_hash, amount in payload["itemQuantities"].items()
        ]

    def deserialize_progressions(
        self, payload: typedefs.JSONObject
    ) -> progressions.Progression:
        return progressions.Progression(
            hash=int(payload["progressionHash"]),
            level=int(payload["level"]),
            cap=int(payload["levelCap"]),
            daily_limit=int(payload["dailyLimit"]),
            weekly_limit=int(payload["weeklyLimit"]),
            current_progress=int(payload["currentProgress"]),
            daily_progress=int(payload["dailyProgress"]),
            needed=int(payload["progressToNextLevel"]),
            next_level=int(payload["nextLevelAt"]),
        )

    def _deserialize_factions(
        self, payload: typedefs.JSONObject
    ) -> progressions.Factions:
        progs = self.deserialize_progressions(payload)
        return progressions.Factions(
            hash=progs.hash,
            level=progs.level,
            cap=progs.cap,
            daily_limit=progs.daily_limit,
            weekly_limit=progs.weekly_limit,
            current_progress=progs.current_progress,
            daily_progress=progs.daily_progress,
            needed=progs.needed,
            next_level=progs.next_level,
            faction_hash=payload["factionHash"],
            faction_vendor_hash=payload["factionVendorIndex"],
        )

    def _deserialize_milestone_available_quest(
        self, payload: typedefs.JSONObject
    ) -> milestones.MilestoneQuest:
        return milestones.MilestoneQuest(
            item_hash=payload["questItemHash"],
            status=self._deserialize_milestone_quest_status(payload["status"]),
        )

    def _deserialize_milestone_activity(
        self, payload: typedefs.JSONObject
    ) -> milestones.MilestoneActivity:

        phases: typing.Optional[
            collections.Sequence[milestones.MilestoneActivityPhase]
        ] = None
        if raw_phases := payload.get("phases"):
            phases = [
                milestones.MilestoneActivityPhase(
                    is_completed=obj["complete"], hash=obj["phaseHash"]
                )
                for obj in raw_phases
            ]

        return milestones.MilestoneActivity(
            hash=payload["activityHash"],
            challenges=[
                self.deserialize_objectives(obj["objective"])
                for obj in payload["challenges"]
            ],
            modifier_hashes=payload.get("modifierHashes"),
            boolean_options=payload.get("booleanActivityOptions"),
            phases=phases,
        )

    def _deserialize_milestone_quest_status(
        self, payload: typedefs.JSONObject
    ) -> milestones.QuestStatus:
        return milestones.QuestStatus(
            net=self._net,
            quest_hash=payload["questHash"],
            step_hash=payload["stepHash"],
            step_objectives=[
                self.deserialize_objectives(objective)
                for objective in payload["stepObjectives"]
            ],
            is_tracked=payload["tracked"],
            is_completed=payload["completed"],
            started=payload["started"],
            item_instance_id=payload["itemInstanceId"],
            vendor_hash=payload.get("vendorHash"),
            is_redeemed=payload["redeemed"],
        )

    def _deserialize_milestone_rewards(
        self, payload: typedefs.JSONObject
    ) -> milestones.MilestoneReward:
        return milestones.MilestoneReward(
            category_hash=payload["rewardCategoryHash"],
            entries=[
                milestones.MilestoneRewardEntry(
                    entry_hash=entry["rewardEntryHash"],
                    is_earned=entry["earned"],
                    is_redeemed=entry["redeemed"],
                )
                for entry in payload["entries"]
            ],
        )

    def deserialize_milestone(
        self, payload: typedefs.JSONObject
    ) -> milestones.Milestone:
        start_date: typing.Optional[datetime.datetime] = None
        if raw_start_date := payload.get("startDate"):
            start_date = time.clean_date(raw_start_date)

        end_date: typing.Optional[datetime.datetime] = None
        if raw_end_date := payload.get("endDate"):
            end_date = time.clean_date(raw_end_date)

        rewards: typing.Optional[
            collections.Collection[milestones.MilestoneReward]
        ] = None
        if raw_rewards := payload.get("rewards"):
            rewards = [
                self._deserialize_milestone_rewards(reward) for reward in raw_rewards
            ]

        activities: typing.Optional[
            collections.Sequence[milestones.MilestoneActivity]
        ] = None
        if raw_activities := payload.get("activities"):
            activities = [
                self._deserialize_milestone_activity(active)
                for active in raw_activities
            ]

        quests: typing.Optional[collections.Sequence[milestones.MilestoneQuest]] = None
        if raw_quests := payload.get("availableQuests"):
            quests = [
                self._deserialize_milestone_available_quest(quest)
                for quest in raw_quests
            ]

        vendors: typing.Optional[
            collections.Sequence[milestones.MilestoneVendor]
        ] = None
        if raw_vendors := payload.get("vendors"):
            vendors = [
                milestones.MilestoneVendor(
                    vendor_hash=vendor["vendorHash"],
                    preview_itemhash=vendor.get("previewItemHash"),
                )
                for vendor in raw_vendors
            ]

        return milestones.Milestone(
            hash=payload["milestoneHash"],
            start_date=start_date,
            end_date=end_date,
            order=payload["order"],
            rewards=rewards,
            available_quests=quests,
            activities=activities,
            vendors=vendors,
        )

    def _deserialize_artifact_tiers(
        self, payload: typedefs.JSONObject
    ) -> season.ArtifactTier:
        return season.ArtifactTier(
            hash=payload["tierHash"],
            is_unlocked=payload["isUnlocked"],
            points_to_unlock=payload["pointsToUnlock"],
            items=[
                season.ArtifactTierItem(
                    hash=item["itemHash"], is_active=item["isActive"]
                )
                for item in payload["items"]
            ],
        )

    def deserialize_characters(
        self, payload: typedefs.JSONObject
    ) -> collections.Mapping[int, character.Character]:
        return {
            int(char_id): self._set_character_attrs(char)
            for char_id, char in payload["data"].items()
        }

    def deserialize_character(
        self, payload: typedefs.JSONObject
    ) -> character.Character:
        return self._set_character_attrs(payload)

    def deserialize_character_equipments(
        self, payload: typedefs.JSONObject
    ) -> collections.Mapping[int, collections.Sequence[profile.ProfileItemImpl]]:
        return {
            int(char_id): self.deserialize_profile_items(item)
            for char_id, item in payload["data"].items()
        }

    def deserialize_character_activities(
        self, payload: typedefs.JSONObject
    ) -> collections.Mapping[int, activity.CharacterActivity]:
        return {
            int(char_id): self.deserialize_character_activity(data)
            for char_id, data in payload["data"].items()
        }

    def deserialize_characters_render_data(
        self, payload: typedefs.JSONObject
    ) -> collections.Mapping[int, character.RenderedData]:
        return {
            int(char_id): self.deserialize_character_render_data(data)
            for char_id, data in payload["data"].items()
        }

    def deserialize_character_progressions(
        self, payload: typedefs.JSONObject
    ) -> character.CharacterProgression:
        progressions_ = {
            int(prog_id): self.deserialize_progressions(prog)
            for prog_id, prog in payload["progressions"].items()
        }

        factions = {
            int(faction_id): self._deserialize_factions(faction)
            for faction_id, faction in payload["factions"].items()
        }

        milestones_ = {
            int(milestone_hash): self.deserialize_milestone(milestone)
            for milestone_hash, milestone in payload["milestones"].items()
        }

        uninstanced_item_objectives = {
            int(item_hash): [self.deserialize_objectives(ins) for ins in obj]
            for item_hash, obj in payload["uninstancedItemObjectives"].items()
        }

        artifact = payload["seasonalArtifact"]
        seasonal_artifact = season.CharacterScopedArtifact(
            hash=artifact["artifactHash"],
            points_used=artifact["pointsUsed"],
            reset_count=artifact["resetCount"],
            tiers=[
                self._deserialize_artifact_tiers(tier) for tier in artifact["tiers"]
            ],
        )
        checklists = payload["checklists"]

        return character.CharacterProgression(
            progressions=progressions_,
            factions=factions,
            checklists=checklists,
            milestones=milestones_,
            seasonal_artifact=seasonal_artifact,
            uninstanced_item_objectives=uninstanced_item_objectives,
        )

    def deserialize_character_progressions_mapping(
        self, payload: typedefs.JSONObject
    ) -> collections.Mapping[int, character.CharacterProgression]:
        character_progressions: collections.Mapping[
            int, character.CharacterProgression
        ] = {}
        for char_id, data in payload["data"].items():
            # A little hack to stop mypy complaining about Mapping <-> dict
            character_progressions[int(char_id)] = self.deserialize_character_progressions(data)  # type: ignore[index]
        return character_progressions

    def deserialize_characters_records(
        self,
        payload: typedefs.JSONObject,
    ) -> collections.Mapping[int, records.CharacterRecord]:

        return {
            int(rec_id): self.deserialize_character_records(
                rec, record_hashes=payload.get("featuredRecordHashes")
            )
            for rec_id, rec in payload["records"].items()
        }

    def deserialize_profile_records(
        self, payload: typedefs.JSONObject
    ) -> collections.Mapping[int, records.Record]:
        raw_profile_records = payload["data"]
        scores = records.RecordScores(
            current_score=raw_profile_records["score"],
            legacy_score=raw_profile_records["legacyScore"],
            lifetime_score=raw_profile_records["lifetimeScore"],
        )
        return {
            int(record_id): self.deserialize_records(
                record,
                scores,
                categories_hash=raw_profile_records["recordCategoriesRootNodeHash"],
                seals_hash=raw_profile_records["recordSealsRootNodeHash"],
            )
            for record_id, record in raw_profile_records["records"].items()
        }

    def _deserialize_craftable_socket_plug(
        self, payload: typedefs.JSONObject
    ) -> items.CraftableSocketPlug:
        return items.CraftableSocketPlug(
            item_hash=int(payload["plugItemHash"]),
            failed_requirement_indexes=payload.get("failedRequirementIndexes", []),
        )

    def _deserialize_craftable_socket(
        self, payload: typedefs.JSONObject
    ) -> items.CraftableSocket:

        plugs: list[items.CraftableSocketPlug] = []
        if raw_plug := payload.get("plug"):
            plugs.extend(
                self._deserialize_craftable_socket_plug(plug) for plug in raw_plug
            )

        return items.CraftableSocket(
            plug_set_hash=int(payload["plugSetHash"]), plugs=plugs
        )

    def _deserialize_craftable_item(
        self, payload: typedefs.JSONObject
    ) -> items.CraftableItem:

        return items.CraftableItem(
            is_visible=payload["visible"],
            failed_requirement_indexes=payload.get("failedRequirementIndexes", []),
            sockets=[
                self._deserialize_craftable_socket(socket)
                for socket in payload["sockets"]
            ],
        )

    def deserialize_craftables_component(
        self, payload: typedefs.JSONObject
    ) -> components.CraftablesComponent:
        return components.CraftablesComponent(
            net=self._net,
            craftables={
                int(item_id): self._deserialize_craftable_item(item)
                for item_id, item in payload["craftables"].items()
<<<<<<< HEAD
=======
                if item is not None
>>>>>>> ffbe7357
            },
            crafting_root_node_hash=payload["craftingRootNodeHash"],
        )

    def deserialize_components(  # noqa: C901 Too complex.
        self, payload: typedefs.JSONObject
    ) -> components.Component:

        profile_: typing.Optional[profile.Profile] = None
        if raw_profile := payload.get("profile"):
            profile_ = self.deserialize_profile(raw_profile)

        profile_progression: typing.Optional[profile.ProfileProgression] = None
        if raw_profile_progression := payload.get("profileProgression"):
            profile_progression = self.deserialize_profile_progression(
                raw_profile_progression
            )

        profile_currencies: typing.Optional[
            collections.Sequence[profile.ProfileItemImpl]
        ] = None
        if raw_profile_currencies := payload.get("profileCurrencies"):
            if "data" in raw_profile_currencies:
                profile_currencies = self.deserialize_profile_items(
                    raw_profile_currencies["data"]
                )

        profile_inventories: typing.Optional[
            collections.Sequence[profile.ProfileItemImpl]
        ] = None
        if raw_profile_inventories := payload.get("profileInventory"):
            if "data" in raw_profile_inventories:
                profile_inventories = self.deserialize_profile_items(
                    raw_profile_inventories["data"]
                )

        profile_records: typing.Optional[
            collections.Mapping[int, records.Record]
        ] = None

        if raw_profile_records_ := payload.get("profileRecords"):
            profile_records = self.deserialize_profile_records(raw_profile_records_)

        characters: typing.Optional[typing.Mapping[int, character.Character]] = None
        if raw_characters := payload.get("characters"):
            characters = self.deserialize_characters(raw_characters)

        character_records: typing.Optional[
            collections.Mapping[int, records.CharacterRecord]
        ] = None

        if raw_character_records := payload.get("characterRecords"):
            # Had to do it in two steps..
            to_update: typedefs.JSONObject = {}
            for _, data in raw_character_records["data"].items():
                for record_id, record in data.items():
                    to_update[record_id] = record

            character_records = {
                int(rec_id): self.deserialize_character_records(
                    rec, record_hashes=to_update.get("featuredRecordHashes")
                )
                for rec_id, rec in to_update["records"].items()
            }

        character_equipments: typing.Optional[
            collections.Mapping[int, collections.Sequence[profile.ProfileItemImpl]]
        ] = None
        if raw_character_equips := payload.get("characterEquipment"):
            character_equipments = self.deserialize_character_equipments(
                raw_character_equips
            )

        character_inventories: typing.Optional[
            collections.Mapping[int, collections.Sequence[profile.ProfileItemImpl]]
        ] = None
        if raw_character_inventories := payload.get("characterInventories"):
            if "data" in raw_character_inventories:
                character_inventories = self.deserialize_character_equipments(
                    raw_character_inventories
                )

        character_activities: typing.Optional[
            collections.Mapping[int, activity.CharacterActivity]
        ] = None
        if raw_char_acts := payload.get("characterActivities"):
            character_activities = self.deserialize_character_activities(raw_char_acts)

        character_render_data: typing.Optional[
            collections.Mapping[int, character.RenderedData]
        ] = None
        if raw_character_render_data := payload.get("characterRenderData"):
            character_render_data = self.deserialize_characters_render_data(
                raw_character_render_data
            )

        character_progressions: typing.Optional[
            collections.Mapping[int, character.CharacterProgression]
        ] = None

        if raw_character_progressions := payload.get("characterProgressions"):
            character_progressions = self.deserialize_character_progressions_mapping(
                raw_character_progressions
            )

        profile_string_vars: typing.Optional[collections.Mapping[int, int]] = None
        if raw_profile_string_vars := payload.get("profileStringVariables"):
            profile_string_vars = raw_profile_string_vars["data"]["integerValuesByHash"]

        character_string_vars: typing.Optional[
            collections.Mapping[int, collections.Mapping[int, int]]
        ] = None
        if raw_character_string_vars := payload.get("characterStringVariables"):
            character_string_vars = {
                int(char_id): data["integerValuesByHash"]
                for char_id, data in raw_character_string_vars["data"].items()
            }

        metrics: typing.Optional[
            collections.Sequence[
                collections.Mapping[
                    int, tuple[bool, typing.Optional[records.Objective]]
                ]
            ]
        ] = None
        root_node_hash: typing.Optional[int] = None
        if raw_metrics := payload.get("metrics"):
            root_node_hash = raw_metrics["data"]["metricsRootNodeHash"]
            metrics = [
                {
                    int(metrics_hash): (
                        data["invisible"],
                        self.deserialize_objectives(data["objectiveProgress"])
                        if "objectiveProgress" in payload
                        else None,
                    )
                    for metrics_hash, data in raw_metrics["data"]["metrics"].items()
                }
            ]
        transitory: typing.Optional[fireteams.FireteamParty] = None
        if raw_transitory := payload.get("profileTransitoryData"):
            if "data" in raw_transitory:
                transitory = self.deserialize_fireteam_party(raw_transitory["data"])

        item_components: typing.Optional[components.ItemsComponent] = None
        if raw_item_components := payload.get("itemComponents"):
            item_components = self.deserialize_items_component(raw_item_components)

        profile_plugsets: typing.Optional[
            collections.Mapping[int, collections.Sequence[items.PlugItemState]]
        ] = None

        if raw_profile_plugs := payload.get("profilePlugSets"):
            profile_plugsets = {
                int(index): [self.deserialize_plug_item_state(state) for state in data]
                for index, data in raw_profile_plugs["data"]["plugs"].items()
            }

        character_plugsets: typing.Optional[
            collections.Mapping[
                int, collections.Mapping[int, collections.Sequence[items.PlugItemState]]
            ]
        ] = None
        if raw_char_plugsets := payload.get("characterPlugSets"):
            character_plugsets = {
                int(char_id): {
                    int(index): [
                        self.deserialize_plug_item_state(state) for state in data
                    ]
                    for index, data in inner["plugs"].items()
                }
                for char_id, inner in raw_char_plugsets["data"].items()
            }

        character_collectibles: typing.Optional[
            collections.Mapping[int, items.Collectible]
        ] = None
        if raw_character_collectibles := payload.get("characterCollectibles"):
            character_collectibles = {
                int(char_id): self._deserialize_collectible(data)
                for char_id, data in raw_character_collectibles["data"].items()
            }

        profile_collectibles: typing.Optional[items.Collectible] = None
        if raw_profile_collectibles := payload.get("profileCollectibles"):
            profile_collectibles = self._deserialize_collectible(
                raw_profile_collectibles["data"]
            )

        profile_nodes: typing.Optional[collections.Mapping[int, records.Node]] = None
        if raw_profile_nodes := payload.get("profilePresentationNodes"):
            profile_nodes = {
                int(node_hash): self._deserialize_node(node)
                for node_hash, node in raw_profile_nodes["data"]["nodes"].items()
            }

        character_nodes: typing.Optional[
            collections.Mapping[int, collections.Mapping[int, records.Node]]
        ] = None
        if raw_character_nodes := payload.get("characterPresentationNodes"):
            character_nodes = {
                int(char_id): {
                    int(node_hash): self._deserialize_node(node)
                    for node_hash, node in each_character["nodes"].items()
                }
                for char_id, each_character in raw_character_nodes["data"].items()
            }

        platform_silver: typing.Optional[
            collections.Mapping[str, profile.ProfileItemImpl]
        ] = None
        if raw_platform_silver := payload.get("platformSilver"):
            if "data" in raw_platform_silver:
                platform_silver = {
                    platform_name: self.deserialize_profile_item(item)
                    for platform_name, item in raw_platform_silver["data"][
                        "platformSilver"
                    ].items()
                }

        character_currency_lookups: typing.Optional[
            collections.Mapping[int, collections.Sequence[items.Currency]]
        ] = None
        if raw_char_lookups := payload.get("characterCurrencyLookups"):
            if "data" in raw_char_lookups:
                character_currency_lookups = {
                    int(char_id): self._deserialize_currencies(currencie)
                    for char_id, currencie in raw_char_lookups["data"].items()
                }

        character_craftables: typing.Optional[
            collections.Mapping[int, components.CraftablesComponent]
        ] = None
        if raw_character_craftables := payload.get("characterCraftables"):

            if "data" in raw_character_craftables:
                character_craftables = {
                    int(char_id): self.deserialize_craftables_component(craftable)
                    for char_id, craftable in raw_character_craftables["data"].items()
                }

        return components.Component(
            profiles=profile_,
            profile_progression=profile_progression,
            profile_currencies=profile_currencies,
            profile_inventories=profile_inventories,
            profile_records=profile_records,
            characters=characters,
            character_records=character_records,
            character_equipments=character_equipments,
            character_inventories=character_inventories,
            character_activities=character_activities,
            character_render_data=character_render_data,
            character_progressions=character_progressions,
            profile_string_variables=profile_string_vars,
            character_string_variables=character_string_vars,
            metrics=metrics,
            root_node_hash=root_node_hash,
            transitory=transitory,
            item_components=item_components,
            profile_plugsets=profile_plugsets,
            character_plugsets=character_plugsets,
            character_collectibles=character_collectibles,
            profile_collectibles=profile_collectibles,
            profile_nodes=profile_nodes,
            character_nodes=character_nodes,
            platform_silver=platform_silver,
            character_currency_lookups=character_currency_lookups,
            character_craftables=character_craftables,
        )

    def deserialize_items_component(
        self, payload: typedefs.JSONObject
    ) -> components.ItemsComponent:
        instances: typing.Optional[
            collections.Sequence[collections.Mapping[int, items.ItemInstance]]
        ] = None
        if raw_instances := payload.get("instances"):
            instances = [
                {
                    int(ins_id): self.deserialize_instanced_item(item)
                    for ins_id, item in raw_instances["data"].items()
                }
            ]

        render_data: typing.Optional[
            collections.Mapping[int, tuple[bool, dict[int, int]]]
        ] = None
        if raw_render_data := payload.get("renderData"):
            render_data = {
                int(ins_id): (data["useCustomDyes"], data["artRegions"])
                for ins_id, data in raw_render_data["data"].items()
            }

        stats: typing.Optional[collections.Mapping[int, items.ItemStatsView]] = None
        if raw_stats := payload.get("stats"):
            builder: collections.Mapping[int, items.ItemStatsView] = {}
            for ins_id, stat in raw_stats["data"].items():
                for _, items_ in stat.items():
                    builder[int(ins_id)] = self.deserialize_item_stats_view(items_)  # type: ignore[index]
            stats = builder

        sockets: typing.Optional[
            collections.Mapping[int, collections.Sequence[items.ItemSocket]]
        ] = None
        if raw_sockets := payload.get("sockets"):
            sockets = {
                int(ins_id): [
                    self.deserialize_item_socket(socket) for socket in item["sockets"]
                ]
                for ins_id, item in raw_sockets["data"].items()
            }

        objeectives: typing.Optional[
            collections.Mapping[int, collections.Sequence[records.Objective]]
        ] = None
        if raw_objectives := payload.get("objectives"):
            objeectives = {
                int(ins_id): [self.deserialize_objectives(objective)]
                for ins_id, data in raw_objectives["data"].items()
                for objective in data["objectives"]
            }

        perks: typing.Optional[
            collections.Mapping[int, collections.Collection[items.ItemPerk]]
        ] = None
        if raw_perks := payload.get("perks"):
            perks = {
                int(ins_id): [
                    self.deserialize_item_perk(perk) for perk in item["perks"]
                ]
                for ins_id, item in raw_perks["data"].items()
            }

        plug_states: typing.Optional[collections.Sequence[items.PlugItemState]] = None
        if raw_plug_states := payload.get("plugStates"):
            pending_states: list[items.PlugItemState] = []
            for _, plug in raw_plug_states["data"].items():
                pending_states.append(self.deserialize_plug_item_state(plug))
            plug_states = pending_states

        reusable_plugs: typing.Optional[
            collections.Mapping[int, collections.Sequence[items.PlugItemState]]
        ] = None
        if raw_re_plugs := payload.get("reusablePlugs"):
            reusable_plugs = {
                int(ins_id): [
                    self.deserialize_plug_item_state(state) for state in inner
                ]
                for ins_id, plug in raw_re_plugs["data"].items()
                for inner in list(plug["plugs"].values())
            }

        plug_objectives: typing.Optional[
            collections.Mapping[
                int, collections.Mapping[int, collections.Collection[records.Objective]]
            ]
        ] = None
        if raw_plug_objectives := payload.get("plugObjectives"):
            plug_objectives = {
                int(ins_id): {
                    int(obj_hash): [self.deserialize_objectives(obj) for obj in objs]
                    for obj_hash, objs in inner["objectivesPerPlug"].items()
                }
                for ins_id, inner in raw_plug_objectives["data"].items()
            }

        return components.ItemsComponent(
            sockets=sockets,
            stats=stats,
            render_data=render_data,
            instances=instances,
            objectives=objeectives,
            perks=perks,
            plug_states=plug_states,
            reusable_plugs=reusable_plugs,
            plug_objectives=plug_objectives,
        )

    def deserialize_character_component(  # type: ignore[call-arg]
        self, payload: typedefs.JSONObject
    ) -> components.CharacterComponent:

        character_: typing.Optional[character.Character] = None
        if raw_singuler_character := payload.get("character"):
            character_ = self.deserialize_character(raw_singuler_character["data"])

        inventory: typing.Optional[collections.Sequence[profile.ProfileItemImpl]] = None
        if raw_inventory := payload.get("inventory"):
            if "data" in raw_inventory:
                inventory = self.deserialize_profile_items(raw_inventory["data"])

        activities: typing.Optional[activity.CharacterActivity] = None
        if raw_activities := payload.get("activities"):
            activities = self.deserialize_character_activity(raw_activities["data"])

        equipment: typing.Optional[collections.Sequence[profile.ProfileItemImpl]] = None
        if raw_equipments := payload.get("equipment"):
            equipment = self.deserialize_profile_items(raw_equipments["data"])

        progressions_: typing.Optional[character.CharacterProgression] = None
        if raw_progressions := payload.get("progressions"):
            progressions_ = self.deserialize_character_progressions(
                raw_progressions["data"]
            )

        render_data: typing.Optional[character.RenderedData] = None
        if raw_render_data := payload.get("renderData"):
            render_data = self.deserialize_character_render_data(
                raw_render_data["data"]
            )

        character_records: typing.Optional[
            collections.Mapping[int, records.CharacterRecord]
        ] = None
        if raw_char_records := payload.get("records"):
            character_records = self.deserialize_characters_records(
                raw_char_records["data"]
            )

        item_components: typing.Optional[components.ItemsComponent] = None
        if raw_item_components := payload.get("itemComponents"):
            item_components = self.deserialize_items_component(raw_item_components)

        nodes: typing.Optional[collections.Mapping[int, records.Node]] = None
        if raw_nodes := payload.get("presentationNodes"):
            nodes = {
                int(node_hash): self._deserialize_node(node)
                for node_hash, node in raw_nodes["data"]["nodes"].items()
            }

        collectibles: typing.Optional[items.Collectible] = None
        if raw_collectibles := payload.get("collectibles"):
            collectibles = self._deserialize_collectible(raw_collectibles["data"])

        currency_lookups: typing.Optional[collections.Sequence[items.Currency]] = None
        if raw_currencies := payload.get("currencyLookups"):
            if "data" in raw_currencies:
                currency_lookups = self._deserialize_currencies(raw_currencies)

        return components.CharacterComponent(
            activities=activities,
            equipment=equipment,
            inventory=inventory,
            progressions=progressions_,
            render_data=render_data,
            character=character_,
            character_records=character_records,
            profile_records=None,
            item_components=item_components,
            currency_lookups=currency_lookups,
            collectibles=collectibles,
            nodes=nodes,
        )

    def _set_entity_attrs(
        self, payload: typedefs.JSONObject, *, key: str = "displayProperties"
    ) -> entity.BaseEntity:
        name: undefined.UndefinedOr[str] = undefined.Undefined
        description: undefined.UndefinedOr[str] = undefined.Undefined
        icon: assets.MaybeImage = assets.Image.partial()

        if properties := payload[key]:
            if (raw_name := properties["name"]) is not typedefs.Unknown:
                name = raw_name
            if (raw_description := properties["description"]) is not typedefs.Unknown:
                description = raw_description
            if raw_icon := properties.get("icon"):
                icon = assets.Image(raw_icon)
            has_icon = properties["hasIcon"]

        return entity.BaseEntity(
            net=self._net,
            hash=payload["hash"],
            index=payload["index"],
            name=name,
            description=description,
            has_icon=has_icon,
            icon=icon,
        )

    def deserialize_inventory_results(
        self, payload: typedefs.JSONObject
    ) -> collections.Sequence[entity.SearchableEntity]:
        suggested_words: list[str] = payload["suggestedWords"]

        def _check_unknown(s: str) -> undefined.UndefinedOr[str]:
            return s if not typedefs.is_unknown(s) else undefined.Undefined

        return [
            entity.SearchableEntity(
                net=self._net,
                hash=data["hash"],
                entity_type=data["entityType"],
                weight=data["weight"],
                suggested_words=suggested_words,
                name=data["displayProperties"]["name"],
                has_icon=data["displayProperties"]["hasIcon"],
                description=_check_unknown(data["displayProperties"]["description"]),
                icon=assets.Image(data["displayProperties"]["icon"]),
            )
            for data in payload["results"]["results"]
        ]

    def _deserialize_inventory_item_objects(
        self, payload: typedefs.JSONObject
    ) -> entity.InventoryEntityObjects:
        return entity.InventoryEntityObjects(
            action=payload.get("action"),
            set_data=payload.get("setData"),
            stats=payload.get("stats"),
            equipping_block=payload.get("equippingBlock"),
            translation_block=payload.get("translationBlock"),
            preview=payload.get("preview"),
            quality=payload.get("quality"),
            value=payload.get("value"),
            source_data=payload.get("sourceData"),
            objectives=payload.get("objectives"),
            plug=payload.get("plug"),
            metrics=payload.get("metrics"),
            gearset=payload.get("gearset"),
            sack=payload.get("sack"),
            sockets=payload.get("sockets"),
            summary=payload.get("summary"),
            talent_gird=payload.get("talentGrid"),
            investments_stats=payload.get("investmentStats"),
            perks=payload.get("perks"),
            animations=payload.get("animations", []),
            links=payload.get("links", []),
        )

    def deserialize_inventory_entity(  # noqa: C901 Too complex.
        self, payload: typedefs.JSONObject, /
    ) -> entity.InventoryEntity:

        props = self._set_entity_attrs(payload)
        objects = self._deserialize_inventory_item_objects(payload)

        collectible_hash: typing.Optional[int] = None
        if raw_collectible_hash := payload.get("collectibleHash"):
            collectible_hash = int(raw_collectible_hash)

        secondary_icon: undefined.UndefinedOr[assets.Image] = undefined.Undefined
        if raw_second_icon := payload.get("secondaryIcon"):
            secondary_icon = assets.Image(raw_second_icon)

        secondary_overlay: undefined.UndefinedOr[assets.Image] = undefined.Undefined
        if raw_second_overlay := payload.get("secondaryOverlay"):
            secondary_overlay = assets.Image(raw_second_overlay)

        secondary_special: undefined.UndefinedOr[assets.Image] = undefined.Undefined
        if raw_second_special := payload.get("secondarySpecial"):
            secondary_special = assets.Image(raw_second_special)

        screenshot: undefined.UndefinedOr[assets.Image] = undefined.Undefined
        if raw_screenshot := payload.get("screenshot"):
            screenshot = assets.Image(raw_screenshot)

        watermark_icon: typing.Optional[assets.Image] = None
        if raw_watermark_icon := payload.get("iconWatermark"):
            watermark_icon = assets.Image(raw_watermark_icon)

        watermark_shelved: typing.Optional[assets.Image] = None
        if raw_watermark_shelved := payload.get("iconWatermarkShelved"):
            watermark_shelved = assets.Image(raw_watermark_shelved)

        about: undefined.UndefinedOr[str] = undefined.Undefined
        if (raw_about := payload.get("flavorText")) and not typedefs.is_unknown(
            raw_about
        ):
            about = raw_about

        ui_item_style: undefined.UndefinedOr[str] = undefined.Undefined
        if (
            raw_ui_style := payload.get("uiItemDisplayStyle")
        ) and not typedefs.is_unknown(raw_ui_style):
            ui_item_style = raw_ui_style

        tier_and_name: undefined.UndefinedOr[str] = undefined.Undefined
        if (
            raw_tier_and_name := payload.get("itemTypeAndTierDisplayName")
        ) and not typedefs.is_unknown(raw_tier_and_name):
            tier_and_name = raw_tier_and_name

        type_name: undefined.UndefinedOr[str] = undefined.Undefined
        if (
            raw_type_name := payload.get("itemTypeDisplayName")
        ) and not typedefs.is_unknown(raw_type_name):
            type_name = raw_type_name

        display_source: undefined.UndefinedOr[str] = undefined.Undefined
        if (
            raw_display_source := payload.get("displaySource")
        ) and not typedefs.is_unknown(raw_display_source):
            display_source = raw_display_source

        lorehash: typing.Optional[int] = None
        if raw_lore_hash := payload.get("loreHash"):
            lorehash = int(raw_lore_hash)

        summary_hash: typing.Optional[int] = None
        if raw_summary_hash := payload.get("summaryItemHash"):
            summary_hash = raw_summary_hash

        breaker_type_hash: typing.Optional[int] = None
        if raw_breaker_type_hash := payload.get("breakerTypeHash"):
            breaker_type_hash = int(raw_breaker_type_hash)

        damage_types: typing.Optional[collections.Sequence[int]] = None
        if raw_damage_types := payload.get("damageTypes"):
            damage_types = [int(type_) for type_ in raw_damage_types]

        damagetype_hashes: typing.Optional[collections.Sequence[int]] = None
        if raw_damagetype_hashes := payload.get("damageTypeHashes"):
            damagetype_hashes = [int(type_) for type_ in raw_damagetype_hashes]

        default_damagetype_hash: typing.Optional[int] = None
        if raw_defaultdmg_hash := payload.get("defaultDamageTypeHash"):
            default_damagetype_hash = int(raw_defaultdmg_hash)

        emblem_objective_hash: typing.Optional[int] = None
        if raw_emblem_obj_hash := payload.get("emblemObjectiveHash"):
            emblem_objective_hash = int(raw_emblem_obj_hash)

        tier_type: typing.Optional[enums.TierType] = None
        tier: typing.Optional[enums.ItemTier] = None
        bucket_hash: typing.Optional[int] = None
        recovery_hash: typing.Optional[int] = None
        tier_name: undefined.UndefinedOr[str] = undefined.Undefined
        isinstance_item: bool = False
        expire_tool_tip: undefined.UndefinedOr[str] = undefined.Undefined
        expire_in_orbit_message: undefined.UndefinedOr[str] = undefined.Undefined
        suppress_expiration: bool = False
        max_stack_size: typing.Optional[int] = None
        stack_label: undefined.UndefinedOr[str] = undefined.Undefined

        if inventory := payload.get("inventory"):
            tier_type = enums.TierType(int(inventory["tierType"]))
            tier = enums.ItemTier(int(inventory["tierTypeHash"]))
            bucket_hash = int(inventory["bucketTypeHash"])
            recovery_hash = int(inventory["recoveryBucketTypeHash"])
            tier_name = inventory["tierTypeName"]
            isinstance_item = inventory["isInstanceItem"]
            suppress_expiration = inventory["suppressExpirationWhenObjectivesComplete"]
            max_stack_size = int(inventory["maxStackSize"])

            try:
                stack_label = inventory["stackUniqueLabel"]
            except KeyError:
                pass

        return entity.InventoryEntity(
            net=self._net,
            collectible_hash=collectible_hash,
            name=props.name,
            about=about,
            emblem_objective_hash=emblem_objective_hash,
            suppress_expiration=suppress_expiration,
            max_stack_size=max_stack_size,
            stack_label=stack_label,
            tier=tier,
            tier_type=tier_type,
            tier_name=tier_name,
            bucket_hash=bucket_hash,
            recovery_bucket_hash=recovery_hash,
            isinstance_item=isinstance_item,
            expire_in_orbit_message=expire_in_orbit_message,
            expiration_tooltip=expire_tool_tip,
            lore_hash=lorehash,
            type_and_tier_name=tier_and_name,
            summary_hash=summary_hash,
            ui_display_style=ui_item_style,
            type_name=type_name,
            breaker_type_hash=breaker_type_hash,
            description=props.description,
            display_source=display_source,
            hash=props.hash,
            damage_types=damage_types,
            index=props.index,
            icon=props.icon,
            has_icon=props.has_icon,
            screenshot=screenshot,
            watermark_icon=watermark_icon,
            watermark_shelved=watermark_shelved,
            secondary_icon=secondary_icon,
            secondary_overlay=secondary_overlay,
            secondary_special=secondary_special,
            type=enums.ItemType(int(payload["itemType"])),
            trait_hashes=[int(id_) for id_ in payload.get("traitHashes", [])],
            trait_ids=[trait for trait in payload.get("traitIds", [])],
            category_hashes=[int(hash_) for hash_ in payload["itemCategoryHashes"]],
            item_class=enums.Class(int(payload["classType"])),
            sub_type=enums.ItemSubType(int(payload["itemSubType"])),
            breaker_type=int(payload["breakerType"]),
            default_damagetype=int(payload["defaultDamageType"]),
            default_damagetype_hash=default_damagetype_hash,
            damagetype_hashes=damagetype_hashes,
            tooltip_notifications=payload["tooltipNotifications"],
            not_transferable=payload["nonTransferrable"],
            allow_actions=payload["allowActions"],
            is_equippable=payload["equippable"],
            objects=objects,
            background_colors=payload.get("backgroundColor", {}),
            season_hash=payload.get("seasonHash"),
            has_postmaster_effect=payload["doesPostmasterPullHaveSideEffects"],
        )

    def deserialize_objective_entity(
        self, payload: typedefs.JSONObject, /
    ) -> entity.ObjectiveEntity:
        props = self._set_entity_attrs(payload)
        return entity.ObjectiveEntity(
            net=self._net,
            hash=props.hash,
            index=props.index,
            description=props.description,
            name=props.name,
            has_icon=props.has_icon,
            icon=props.icon,
            unlock_value_hash=payload["unlockValueHash"],
            completion_value=payload["completionValue"],
            scope=entity.GatingScope(int(payload["scope"])),
            location_hash=payload["locationHash"],
            allowed_negative_value=payload["allowNegativeValue"],
            allowed_value_change=payload["allowValueChangeWhenCompleted"],
            counting_downward=payload["isCountingDownward"],
            value_style=entity.ValueUIStyle(int(payload["valueStyle"])),
            progress_description=payload["progressDescription"],
            perks=payload["perks"],
            stats=payload["stats"],
            minimum_visibility=payload["minimumVisibilityThreshold"],
            allow_over_completion=payload["allowOvercompletion"],
            show_value_style=payload["showValueOnComplete"],
            display_only_objective=payload["isDisplayOnlyObjective"],
            complete_value_style=entity.ValueUIStyle(
                int(payload["completedValueStyle"])
            ),
            progress_value_style=entity.ValueUIStyle(
                int(payload["inProgressValueStyle"])
            ),
            ui_label=payload["uiLabel"],
            ui_style=entity.ObjectiveUIStyle(int(payload["uiStyle"])),
        )

    def _deserialize_activity_values(
        self, payload: typedefs.JSONObject, /
    ) -> activity.ActivityValues:
        team: typing.Optional[int] = None
        if raw_team := payload.get("team"):
            team = raw_team["basic"]["value"]
        return activity.ActivityValues(
            assists=payload["assists"]["basic"]["value"],
            deaths=payload["deaths"]["basic"]["value"],
            kills=payload["kills"]["basic"]["value"],
            is_completed=bool(payload["completed"]["basic"]["value"]),
            opponents_defeated=payload["opponentsDefeated"]["basic"]["value"],
            efficiency=payload["efficiency"]["basic"]["value"],
            kd_ratio=payload["killsDeathsRatio"]["basic"]["value"],
            kd_assists=payload["killsDeathsAssists"]["basic"]["value"],
            score=payload["score"]["basic"]["value"],
            duration=payload["activityDurationSeconds"]["basic"]["displayValue"],
            team=team,
            completion_reason=payload["completionReason"]["basic"]["displayValue"],
            fireteam_id=payload["fireteamId"]["basic"]["value"],
            start_seconds=payload["startSeconds"]["basic"]["value"],
            played_time=payload["timePlayedSeconds"]["basic"]["displayValue"],
            player_count=payload["playerCount"]["basic"]["value"],
            team_score=payload["teamScore"]["basic"]["value"],
        )

    def deserialize_activity(
        self,
        payload: typedefs.JSONObject,
        /,
    ) -> activity.Activity:
        period = time.clean_date(payload["period"])
        details = payload["activityDetails"]
        ref_id = int(details["referenceId"])
        instance_id = int(details["instanceId"])
        mode = enums.GameMode(details["mode"])
        modes = [enums.GameMode(int(mode_)) for mode_ in details["modes"]]
        is_private = details["isPrivate"]
        membership_type = enums.MembershipType(int(details["membershipType"]))

        # Since we're using the same fields for post activity method
        # this check is required since post activity doesn't values values
        values = self._deserialize_activity_values(payload["values"])

        return activity.Activity(
            net=self._net,
            hash=ref_id,
            instance_id=instance_id,
            mode=mode,
            modes=modes,
            is_private=is_private,
            membership_type=membership_type,
            occurred_at=period,
            values=values,
        )

    def deserialize_activities(
        self, payload: typedefs.JSONObject
    ) -> collections.Sequence[activity.Activity]:
        return [
            self.deserialize_activity(activity_) for activity_ in payload["activities"]
        ]

    def deserialize_extended_weapon_values(
        self, payload: typedefs.JSONObject
    ) -> activity.ExtendedWeaponValues:

        assists: typing.Optional[int] = None
        if raw_assists := payload["values"].get("uniqueWeaponAssists"):
            assists = raw_assists["basic"]["value"]
        assists_damage: typing.Optional[int] = None

        if raw_assists_damage := payload["values"].get("uniqueWeaponAssistDamage"):
            assists_damage = raw_assists_damage["basic"]["value"]

        return activity.ExtendedWeaponValues(
            reference_id=int(payload["referenceId"]),
            kills=payload["values"]["uniqueWeaponKills"]["basic"]["value"],
            precision_kills=payload["values"]["uniqueWeaponPrecisionKills"]["basic"][
                "value"
            ],
            assists=assists,
            assists_damage=assists_damage,
            precision_kills_percentage=(
                payload["values"]["uniqueWeaponKillsPrecisionKills"]["basic"]["value"],
                payload["values"]["uniqueWeaponKillsPrecisionKills"]["basic"][
                    "displayValue"
                ],
            ),
        )

    def _deserialize_extended_values(
        self, payload: typedefs.JSONObject
    ) -> activity.ExtendedValues:
        weapons: typing.Optional[
            collections.Collection[activity.ExtendedWeaponValues]
        ] = None

        if raw_weapons := payload.get("weapons"):
            weapons = [
                self.deserialize_extended_weapon_values(value) for value in raw_weapons
            ]

        return activity.ExtendedValues(
            precision_kills=payload["values"]["precisionKills"]["basic"]["value"],
            grenade_kills=payload["values"]["weaponKillsGrenade"]["basic"]["value"],
            melee_kills=payload["values"]["weaponKillsMelee"]["basic"]["value"],
            super_kills=payload["values"]["weaponKillsSuper"]["basic"]["value"],
            ability_kills=payload["values"]["weaponKillsAbility"]["basic"]["value"],
            weapons=weapons,
        )

    def _deserialize_post_activity_player(
        self, payload: typedefs.JSONObject
    ) -> activity.PostActivityPlayer:
        return activity.PostActivityPlayer(
            standing=int(payload["standing"]),
            score=int(payload["score"]["basic"]["value"]),
            character_id=payload["characterId"],
            destiny_user=self.deserialize_destiny_membership(
                payload["player"]["destinyUserInfo"]
            ),
            character_class=payload["player"]["characterClass"],
            character_level=int(payload["player"]["characterLevel"]),
            race_hash=int(payload["player"]["raceHash"]),
            gender_hash=int(payload["player"]["genderHash"]),
            light_level=int(payload["player"]["lightLevel"]),
            emblem_hash=int(payload["player"]["emblemHash"]),
            class_hash=payload["player"]["classHash"],
            values=self._deserialize_activity_values(payload["values"]),
            extended_values=self._deserialize_extended_values(payload["extended"]),
        )

    def _deserialize_post_activity_team(
        self, payload: typedefs.JSONObject
    ) -> activity.PostActivityTeam:
        return activity.PostActivityTeam(
            id=payload["teamId"],
            is_defeated=bool(payload["standing"]["basic"]["value"]),
            score=int(payload["score"]["basic"]["value"]),
            name=payload["teamName"],
        )

    def deserialize_post_activity(
        self, payload: typedefs.JSONObject
    ) -> activity.PostActivity:
        period = time.clean_date(payload["period"])
        details = payload["activityDetails"]
        ref_id = int(details["referenceId"])
        instance_id = int(details["instanceId"])
        mode = enums.GameMode(details["mode"])
        modes = [enums.GameMode(int(mode_)) for mode_ in details["modes"]]
        is_private = details["isPrivate"]
        membership_type = enums.MembershipType(int(details["membershipType"]))
        return activity.PostActivity(
            net=self._net,
            hash=ref_id,
            membership_type=membership_type,
            instance_id=instance_id,
            mode=mode,
            modes=modes,
            is_private=is_private,
            occurred_at=period,
            starting_phase=int(payload["startingPhaseIndex"]),
            players=[
                self._deserialize_post_activity_player(player)
                for player in payload["entries"]
            ],
            teams=[
                self._deserialize_post_activity_team(team) for team in payload["teams"]
            ],
        )

    def deserialize_linked_profiles(
        self, payload: typedefs.JSONObject
    ) -> profile.LinkedProfile:
        bungie_user = self.deserialize_partial_bungie_user(payload["bnetMembership"])
        error_profiles_vec: typing.MutableSequence[user.DestinyMembership] = []
        profiles_vec: typing.MutableSequence[user.DestinyMembership] = []

        if raw_profile := payload.get("profiles"):
            for pfile in raw_profile:
                profiles_vec.append(self.deserialize_destiny_membership(pfile))

        if raw_profiles_with_errors := payload.get("profilesWithErrors"):
            for raw_error_pfile in raw_profiles_with_errors:
                if error_pfile := raw_error_pfile.get("infoCard"):
                    error_profiles_vec.append(
                        self.deserialize_destiny_membership(error_pfile)
                    )

        return profile.LinkedProfile(
            net=self._net,
            bungie=bungie_user,
            profiles=profiles_vec,
            profiles_with_errors=error_profiles_vec,
        )

    def deserialize_clan_banners(
        self, payload: typedefs.JSONObject
    ) -> collections.Sequence[clans.ClanBanner]:
        banners_seq: typing.MutableSequence[clans.ClanBanner] = []
        if banners := payload.get("clanBannerDecals"):
            for k, v in banners.items():
                banner_obj = clans.ClanBanner(
                    id=int(k),
                    foreground=assets.Image(
                        v.get("foregroundPath", assets.Image.partial())
                    ),
                    background=assets.Image(
                        v.get("backgroundPath", assets.Image.partial())
                    ),
                )
                banners_seq.append(banner_obj)
        return banners_seq

    def deserialize_public_milestone_content(
        self, payload: typedefs.JSONObject
    ) -> milestones.MilestoneContent:
        items_categoris: typedefs.NoneOr[milestones.MilestoneItems] = None
        if raw_categories := payload.get("itemCategories"):
            for item in raw_categories:
                title = undefined.Undefined
                if raw_title := item.get("title"):
                    if raw_title != typedefs.Unknown:
                        title = raw_title
                if raw_hashes := item.get("itemHashes"):
                    hashes: collections.Sequence[int] = raw_hashes

                items_categoris = milestones.MilestoneItems(title=title, hashes=hashes)

        about = undefined.Undefined
        if (raw_about := payload["about"]) != typedefs.Unknown:
            about = raw_about

        status = undefined.Undefined
        if (raw_status := payload["status"]) != typedefs.Unknown:
            status = raw_status

        tips: typing.MutableSequence[undefined.UndefinedOr[str]] = []
        if raw_tips := payload.get("tips"):
            for raw_tip in raw_tips:
                if raw_tip == typedefs.Unknown:
                    raw_tip = undefined.Undefined
                tips.append(raw_tip)

        return milestones.MilestoneContent(
            about=about, status=status, tips=tips, items=items_categoris
        )

    def deserialize_friend(self, payload: typedefs.JSONObject, /) -> friends.Friend:
        name = undefined.Undefined
        if (raw_name := payload["bungieGlobalDisplayName"]) != typedefs.Unknown:
            name = raw_name

        bungie_user: typedefs.NoneOr[user.BungieUser] = None

        if raw_bungie_user := payload.get("bungieNetUser"):
            bungie_user = self.deserialize_bungie_user(raw_bungie_user)

        return friends.Friend(
            net=self._net,
            id=int(payload["lastSeenAsMembershipId"]),
            name=name,
            code=payload.get("bungieGlobalDisplayNameCode"),
            relationship=enums.Relationship(payload["relationship"]),
            user=bungie_user,
            online_status=enums.Presence(payload["onlineStatus"]),
            online_title=payload["onlineTitle"],
            type=enums.MembershipType(payload["lastSeenAsBungieMembershipType"]),
        )

    def deserialize_friends(
        self, payload: typedefs.JSONObject
    ) -> collections.Sequence[friends.Friend]:
        mut_seq: typing.MutableSequence[friends.Friend] = []
        if raw_friends := payload.get("friends"):
            for friend in raw_friends:
                mut_seq.append(self.deserialize_friend(friend))
        return mut_seq

    def deserialize_friend_requests(
        self, payload: typedefs.JSONObject
    ) -> friends.FriendRequestView:
        incoming: typing.MutableSequence[friends.Friend] = []
        outgoing: typing.MutableSequence[friends.Friend] = []

        if raw_incoming_requests := payload.get("incomingRequests"):
            for incoming_request in raw_incoming_requests:
                incoming.append(self.deserialize_friend(incoming_request))

        if raw_outgoing_requests := payload.get("outgoingRequests"):
            for outgoing_request in raw_outgoing_requests:
                outgoing.append(self.deserialize_friend(outgoing_request))

        return friends.FriendRequestView(incoming=incoming, outgoing=outgoing)

    def _set_fireteam_fields(self, payload: typedefs.JSONObject) -> fireteams.Fireteam:
        activity_type = fireteams.FireteamActivity(payload["activityType"])
        return fireteams.Fireteam(
            id=int(payload["fireteamId"]),
            group_id=int(payload["groupId"]),
            platform=fireteams.FireteamPlatform(payload["platform"]),
            is_immediate=payload["isImmediate"],
            activity_type=activity_type,
            owner_id=int(payload["ownerMembershipId"]),
            player_slot_count=payload["playerSlotCount"],
            available_player_slots=payload["availablePlayerSlotCount"],
            available_alternate_slots=payload["availableAlternateSlotCount"],
            title=payload["title"],
            date_created=time.clean_date(payload["dateCreated"]),
            is_public=payload["isPublic"],
            locale=fireteams.FireteamLanguage(payload["locale"]),
            is_valid=payload["isValid"],
            last_modified=time.clean_date(payload["datePlayerModified"]),
            total_results=int(payload["totalResults"]),
        )

    def deserialize_fireteams(
        self, payload: typedefs.JSONObject
    ) -> typedefs.NoneOr[collections.Sequence[fireteams.Fireteam]]:
        fireteams_: typing.MutableSequence[fireteams.Fireteam] = []

        result: list[typedefs.JSONObject]
        if not (result := payload["results"]):
            return None
        for elem in result:
            fireteams_.append(self._set_fireteam_fields(elem))
        return fireteams_

    def deserialize_fireteam_destiny_users(
        self, payload: typedefs.JSONObject
    ) -> fireteams.FireteamUser:
        destiny_obj = self.deserialize_destiny_membership(payload)
        # We could helpers.just return a DestinyMembership object but this is
        # missing the fireteam display name and id fields.
        return fireteams.FireteamUser(
            net=self._net,
            id=destiny_obj.id,
            code=destiny_obj.code,
            icon=destiny_obj.icon,
            types=destiny_obj.types,
            type=destiny_obj.type,
            is_public=destiny_obj.is_public,
            crossave_override=destiny_obj.crossave_override,
            name=destiny_obj.name,
            last_seen_name=destiny_obj.last_seen_name,
            fireteam_display_name=payload["FireteamDisplayName"],
            fireteam_membership_id=enums.MembershipType(
                payload["FireteamMembershipType"]
            ),
        )

    def deserialize_fireteam_members(
        self, payload: typedefs.JSONObject, *, alternatives: bool = False
    ) -> typing.Optional[collections.Sequence[fireteams.FireteamMember]]:
        members_: list[fireteams.FireteamMember] = []
        if members := payload.get("Members" if not alternatives else "Alternates"):
            for member in members:
                bungie_fields = self.deserialize_partial_bungie_user(member)
                members_fields = fireteams.FireteamMember(
                    destiny_user=self.deserialize_fireteam_destiny_users(member),
                    has_microphone=member["hasMicrophone"],
                    character_id=int(member["characterId"]),
                    date_joined=time.clean_date(member["dateJoined"]),
                    last_platform_invite_date=time.clean_date(
                        member["lastPlatformInviteAttemptDate"]
                    ),
                    last_platform_invite_result=int(
                        member["lastPlatformInviteAttemptResult"]
                    ),
                    net=self._net,
                    name=bungie_fields.name,
                    id=bungie_fields.id,
                    icon=bungie_fields.icon,
                    is_public=bungie_fields.is_public,
                    crossave_override=bungie_fields.crossave_override,
                    types=bungie_fields.types,
                    type=bungie_fields.type,
                )
                members_.append(members_fields)
        else:
            return None
        return members_

    def deserialize_available_fireteams(
        self,
        data: typedefs.JSONObject,
        *,
        no_results: bool = False,
    ) -> typing.Union[
        fireteams.AvailableFireteam, collections.Sequence[fireteams.AvailableFireteam]
    ]:
        fireteams_: list[fireteams.AvailableFireteam] = []

        # This needs to be used outside the results
        # JSON key.
        if no_results is True:
            payload = data

        if result := payload.get("results"):

            for fireteam in result:
                found_fireteams = self._set_fireteam_fields(fireteam["Summary"])
                fireteams_fields = fireteams.AvailableFireteam(
                    id=found_fireteams.id,
                    group_id=found_fireteams.group_id,
                    platform=found_fireteams.platform,
                    activity_type=found_fireteams.activity_type,
                    is_immediate=found_fireteams.is_immediate,
                    is_public=found_fireteams.is_public,
                    is_valid=found_fireteams.is_valid,
                    owner_id=found_fireteams.owner_id,
                    player_slot_count=found_fireteams.player_slot_count,
                    available_player_slots=found_fireteams.available_player_slots,
                    available_alternate_slots=found_fireteams.available_alternate_slots,
                    title=found_fireteams.title,
                    date_created=found_fireteams.date_created,
                    locale=found_fireteams.locale,
                    last_modified=found_fireteams.last_modified,
                    total_results=found_fireteams.total_results,
                    members=self.deserialize_fireteam_members(payload),
                    alternatives=self.deserialize_fireteam_members(
                        payload, alternatives=True
                    ),
                )
            fireteams_.append(fireteams_fields)
            if no_results:
                return fireteams_fields
        return fireteams_

    def deserialize_fireteam_party(
        self, payload: typedefs.JSONObject
    ) -> fireteams.FireteamParty:
        last_destination_hash: typing.Optional[int] = None
        if raw_dest_hash := payload.get("lastOrbitedDestinationHash"):
            last_destination_hash = int(raw_dest_hash)

        return fireteams.FireteamParty(
            members=[
                self._deserialize_fireteam_party_member(member)
                for member in payload["partyMembers"]
            ],
            activity=self._deserialize_fireteam_party_current_activity(
                payload["currentActivity"]
            ),
            settings=self._deserialize_fireteam_party_settings(payload["joinability"]),
            last_destination_hash=last_destination_hash,
            tracking=payload["tracking"],
        )

    def _deserialize_fireteam_party_member(
        self, payload: typedefs.JSONObject
    ) -> fireteams.FireteamPartyMember:

        status = fireteams.FireteamPartyMemberState(payload["status"])
        displayname: undefined.UndefinedOr[str] = undefined.Undefined
        if raw_name := payload.get("displayName"):
            displayname = raw_name

        return fireteams.FireteamPartyMember(
            membership_id=int(payload["membershipId"]),
            emblem_hash=int(payload["emblemHash"]),
            status=status,
            display_name=displayname,
        )

    def _deserialize_fireteam_party_current_activity(
        self, payload: typedefs.JSONObject
    ) -> fireteams.FireteamPartyCurrentActivity:
        start_date: typing.Optional[datetime.datetime] = None
        if raw_start_date := payload.get("startTime"):
            start_date = time.clean_date(raw_start_date)

        end_date: typing.Optional[datetime.datetime] = None
        if raw_end_date := payload.get("endTime"):
            end_date = time.clean_date(raw_end_date)
        return fireteams.FireteamPartyCurrentActivity(
            start_time=start_date,
            end_time=end_date,
            score=float(payload["score"]),
            highest_opposing_score=float(payload["highestOpposingFactionScore"]),
            opponenst_count=int(payload["numberOfOpponents"]),
            player_count=int(payload["numberOfPlayers"]),
        )

    def _deserialize_fireteam_party_settings(
        self, payload: typedefs.JSONObject
    ) -> fireteams.FireteamPartySettings:
        closed_reasons = enums.ClosedReasons(payload["closedReasons"])
        return fireteams.FireteamPartySettings(
            open_slots=int(payload["openSlots"]),
            privacy_setting=enums.PrivacySetting(int(payload["privacySetting"])),
            closed_reasons=closed_reasons,
        )

    def deserialize_seasonal_artifact(
        self, payload: typedefs.JSONObject
    ) -> season.Artifact:
        if raw_artifact := payload.get("seasonalArtifact"):
            if points := raw_artifact.get("pointProgression"):
                points_prog = progressions.Progression(
                    hash=points["progressionHash"],
                    level=points["level"],
                    cap=points["levelCap"],
                    daily_limit=points["dailyLimit"],
                    weekly_limit=points["weeklyLimit"],
                    current_progress=points["currentProgress"],
                    daily_progress=points["dailyProgress"],
                    needed=points["progressToNextLevel"],
                    next_level=points["nextLevelAt"],
                )

            if bonus := raw_artifact.get("powerBonusProgression"):
                power_bonus_prog = progressions.Progression(
                    hash=bonus["progressionHash"],
                    level=bonus["level"],
                    cap=bonus["levelCap"],
                    daily_limit=bonus["dailyLimit"],
                    weekly_limit=bonus["weeklyLimit"],
                    current_progress=bonus["currentProgress"],
                    daily_progress=bonus["dailyProgress"],
                    needed=bonus["progressToNextLevel"],
                    next_level=bonus["nextLevelAt"],
                )
            artifact = season.Artifact(
                net=self._net,
                hash=raw_artifact["artifactHash"],
                power_bonus=raw_artifact["powerBonus"],
                acquired_points=raw_artifact["pointsAcquired"],
                bonus=power_bonus_prog,
                points=points_prog,
            )
        return artifact

    def deserialize_profile_progression(
        self, payload: typedefs.JSONObject
    ) -> profile.ProfileProgression:
        return profile.ProfileProgression(
            artifact=self.deserialize_seasonal_artifact(payload["data"]),
            checklist={
                int(check_id): checklists
                for check_id, checklists in payload["data"]["checklists"].items()
            },
        )

    def deserialize_instanced_item(
        self, payload: typedefs.JSONObject
    ) -> items.ItemInstance:
        damage_type_hash: typing.Optional[int] = None
        if raw_damagetype_hash := payload.get("damageTypeHash"):
            damage_type_hash = int(raw_damagetype_hash)

        required_hashes: typing.Optional[collections.Collection[int]] = None
        if raw_required_hashes := payload.get("unlockHashesRequiredToEquip"):
            required_hashes = [int(raw_hash) for raw_hash in raw_required_hashes]

        breaker_type: typing.Optional[items.ItemBreakerType] = None
        if raw_break_type := payload.get("breakerType"):
            breaker_type = items.ItemBreakerType(int(raw_break_type))

        breaker_type_hash: typing.Optional[int] = None
        if raw_break_type_hash := payload.get("breakerTypeHash"):
            breaker_type_hash = int(raw_break_type_hash)

        energy: typing.Optional[items.ItemEnergy] = None
        if raw_energy := payload.get("energy"):
            energy = self.deserialize_item_energy(raw_energy)

        primary_stats = None
        if raw_primary_stats := payload.get("primaryStat"):
            primary_stats = self.deserialize_item_stats_view(raw_primary_stats)

        return items.ItemInstance(
            damage_type=enums.DamageType(int(payload["damageType"])),
            damage_type_hash=damage_type_hash,
            primary_stat=primary_stats,
            item_level=int(payload["itemLevel"]),
            quality=int(payload["quality"]),
            is_equipped=payload["isEquipped"],
            can_equip=payload["canEquip"],
            equip_required_level=int(payload["equipRequiredLevel"]),
            required_equip_unlock_hashes=required_hashes,
            cant_equip_reason=int(payload["cannotEquipReason"]),
            breaker_type=breaker_type,
            breaker_type_hash=breaker_type_hash,
            energy=energy,
        )

    def deserialize_item_energy(self, payload: typedefs.JSONObject) -> items.ItemEnergy:
        energy_hash: typing.Optional[int] = None
        if raw_energy_hash := payload.get("energyTypeHash"):
            energy_hash = int(raw_energy_hash)

        return items.ItemEnergy(
            hash=energy_hash,
            type=items.ItemEnergyType(int(payload["energyType"])),
            capacity=int(payload["energyCapacity"]),
            used_energy=int(payload["energyUsed"]),
            unused_energy=int(payload["energyUnused"]),
        )

    def deserialize_item_perk(self, payload: typedefs.JSONObject) -> items.ItemPerk:
        perk_hash: typing.Optional[int] = None
        if raw_perk_hash := payload.get("perkHash"):
            perk_hash = int(raw_perk_hash)

        return items.ItemPerk(
            hash=perk_hash,
            icon=assets.Image(payload["iconPath"]),
            is_active=payload["isActive"],
            is_visible=payload["visible"],
        )

    def deserialize_item_socket(self, payload: typedefs.JSONObject) -> items.ItemSocket:
        plug_hash: typing.Optional[int] = None
        if raw_plug_hash := payload.get("plugHash"):
            plug_hash = int(raw_plug_hash)

        enable_fail_indexes: typing.Optional[list[int]] = None
        if raw_indexes := payload.get("enableFailIndexes"):
            enable_fail_indexes = [int(index) for index in raw_indexes]

        return items.ItemSocket(
            plug_hash=plug_hash,
            is_enabled=payload["isEnabled"],
            enable_fail_indexes=enable_fail_indexes,
            is_visible=payload.get("visible"),
        )

    def deserialize_item_stats_view(
        self, payload: typedefs.JSONObject
    ) -> items.ItemStatsView:
        return items.ItemStatsView(
            stat_hash=payload.get("statHash"), value=payload.get("value")
        )

    def deserialize_plug_item_state(
        self, payload: typedefs.JSONObject
    ) -> items.PlugItemState:
        item_hash: typing.Optional[int] = None
        if raw_item_hash := payload.get("plugItemHash"):
            item_hash = int(raw_item_hash)

        insert_fail_indexes: typedefs.NoneOr[list[int]] = None
        if raw_fail_indexes := payload.get("insertFailIndexes"):
            insert_fail_indexes = [int(k) for k in raw_fail_indexes]

        enable_fail_indexes: typedefs.NoneOr[list[int]] = None
        if raw_enabled_indexes := payload.get("enableFailIndexes"):
            enable_fail_indexes = [int(k) for k in raw_enabled_indexes]

        return items.PlugItemState(
            item_hash=item_hash,
            insert_fail_indexes=insert_fail_indexes,
            enable_fail_indexes=enable_fail_indexes,
            is_enabled=payload["enabled"],
            can_insert=payload["canInsert"],
        )<|MERGE_RESOLUTION|>--- conflicted
+++ resolved
@@ -1012,10 +1012,7 @@
             craftables={
                 int(item_id): self._deserialize_craftable_item(item)
                 for item_id, item in payload["craftables"].items()
-<<<<<<< HEAD
-=======
                 if item is not None
->>>>>>> ffbe7357
             },
             crafting_root_node_hash=payload["craftingRootNodeHash"],
         )
