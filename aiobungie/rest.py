--- conflicted
+++ resolved
@@ -442,21 +442,7 @@
     def enable_debugging(
         file: typing.Optional[typing.Union[pathlib.Path, str]] = None, /
     ) -> None:
-<<<<<<< HEAD
-        logging.basicConfig(
-            level=REST_DEBUG,
-            filename=file,
-        )
-=======
-        """Enables debugging for the REST client.
-
-        Parameters
-        -----------
-        file : `typing.Union[pathlib.Path, str]`
-            The file to write the debug logs to. If provided.
-        """
         logging.basicConfig(level=REST_DEBUG, filename=file, filemode="w")
->>>>>>> ffbe7357
 
     @typing.final
     async def _request(
