--- conflicted
+++ resolved
@@ -1,25 +1,17 @@
-<<<<<<< HEAD
 # Tester.
 nox~=2023.4.22
 
 # Ducumentation.
-pdoc~=14.1.0
+pdoc~=14.2.0
 
 # Testing and Mocking.
-=======
-ruff~=0.1.8
-mypy~=1.7
-pdoc~=14.2.0
-nox~=2023.4.22
-isort~=5.13.2
->>>>>>> d535c9c1
 pytest~=7.4.3
 pytest-asyncio~=0.23.2
 mock~=5.1.0
 python-dotenv~=1.0.0
 
 # Format - Type checking.
-ruff~=0.1.7
-isort~=5.13.1
+ruff~=0.1.8
+isort~=5.13.2
 pyright~=1.1.340
 codespell~=2.2.6