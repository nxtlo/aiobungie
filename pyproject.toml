--- conflicted
+++ resolved
@@ -26,14 +26,8 @@
 ]
 
 [tool.poetry.dependencies]
-<<<<<<< HEAD
 python = ">=3.10.0,<3.13"
-aiohttp = "3.9.0"
-=======
-python = ">=3.9.0,<3.12"
-python-dateutil = "2.8.2"
 aiohttp = "3.9.1"
->>>>>>> eb9c6f3c
 attrs = "23.1.0"
 backports-datetime-fromisoformat = { version = "2.0.1", markers = "python_version == '3.10'" }
 
