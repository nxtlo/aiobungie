--- conflicted
+++ resolved
@@ -102,9 +102,8 @@
     _LOG.debug(fetched_user)
     return a
 
-<<<<<<< HEAD
 async def test_player() -> typing.Sequence[typing.Optional[aiobungie.crate.DestinyUser]]:
-    p = await client.fetch_player("Crit#0495")
+    p = await client.fetch_player("Fate怒", 4275)
     profile = await p[0].fetch_self_profile(aiobungie.ComponentType.PROFILE)
     _LOG.debug(profile)
     components = aiobungie.ComponentType.ALL_CHARACTERS
@@ -113,30 +112,6 @@
             *components.value
         ):
             _LOG.debug(f"{char}")
-=======
-
-async def test_profile() -> aiobungie.crate.Profile:
-    pf = await client.fetch_profile(MID, aiobungie.MembershipType.STEAM)
-    warlock = await pf.fetch_warlock()
-    titan = await pf.fetch_titan()
-    hunter = await pf.fetch_hunter()
-    try:
-        for char in await pf.collect():
-            print(char.light)
-    except RuntimeError:
-        pass
-    print(warlock, titan, hunter)
-    return pf
-
-
-async def test_player() -> typing.Sequence[
-    typing.Optional[aiobungie.crate.DestinyUser]
-]:
-    p = await client.fetch_player("Datto", 6446)
-    profile = await p[0].fetch_self_profile()
-    print(repr(profile))
-    print(repr(await profile.fetch_titan()))
->>>>>>> 7bd10916
     return p
 
 async def test_char() -> aiobungie.crate.CharacterComponent:
